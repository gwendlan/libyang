--- conflicted
+++ resolved
@@ -108,11 +108,7 @@
         return NULL;
     }
 
-<<<<<<< HEAD
-    addr = mmap(NULL, sb.st_size + 1, PROT_READ, MAP_PRIVATE, fd, 0);
-=======
     addr = mmap(NULL, sb.st_size + 2, PROT_READ | PROT_WRITE, MAP_PRIVATE, fd, 0);
->>>>>>> ebea7017
     if (addr == MAP_FAILED) {
         LOGERR(LY_EMEM,"Map file into memory failed (%s()).",__func__);
         return NULL;
