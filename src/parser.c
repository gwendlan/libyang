--- conflicted
+++ resolved
@@ -916,13 +916,9 @@
 static int
 validate_pattern(const char *val_str, struct lys_type *type, struct lyd_node *node)
 {
-<<<<<<< HEAD
     int rc;
     unsigned int i;
-=======
-    int i, rc;
 #ifndef LY_ENABLED_CACHE
->>>>>>> 3a4baf22
     pcre *precomp;
 #endif
 
