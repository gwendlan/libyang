/**
 * @file parser_yang.c
 * @author Pavol Vican
 * @brief YANG parser for libyang
 *
 * Copyright (c) 2015 CESNET, z.s.p.o.
 *
 * This source code is licensed under BSD 3-Clause License (the "License").
 * You may not use this file except in compliance with the License.
 * You may obtain a copy of the License at
 *
 *     https://opensource.org/licenses/BSD-3-Clause
 */

#include <ctype.h>
#include <assert.h>
#include "parser_yang.h"
#include "parser_yang_lex.h"
#include "parser.h"
#include "xpath.h"

static void yang_free_import(struct ly_ctx *ctx, struct lys_import *imp, uint8_t start, uint8_t size);
static void yang_free_include(struct ly_ctx *ctx, struct lys_include *inc, uint8_t start, uint8_t size);
static int yang_check_sub_module(struct lys_module *module, struct unres_schema *unres, struct lys_node *node);
static void free_yang_common(struct lys_module *module, struct lys_node *node);
static int yang_check_nodes(struct lys_module *module, struct lys_node *parent, struct lys_node *nodes,
                            int config_opt, struct unres_schema *unres);
void lys_iffeature_free(struct lys_iffeature *iffeature, uint8_t iffeature_size);

static int
yang_check_string(struct lys_module *module, const char **target, char *what,
                  char *where, char *value, struct lys_node *node)
{
    if (*target) {
        LOGVAL(LYE_TOOMANY, (node) ? LY_VLOG_LYS : LY_VLOG_NONE, node, what, where);
        free(value);
        return 1;
    } else {
        *target = lydict_insert_zc(module->ctx, value);
        return 0;
    }
}

int
yang_read_common(struct lys_module *module, char *value, enum yytokentype type)
{
    int ret = 0;

    switch (type) {
    case MODULE_KEYWORD:
        module->name = lydict_insert_zc(module->ctx, value);
        break;
    case NAMESPACE_KEYWORD:
        ret = yang_check_string(module, &module->ns, "namespace", "module", value, NULL);
        break;
    case ORGANIZATION_KEYWORD:
        ret = yang_check_string(module, &module->org, "organization", "module", value, NULL);
        break;
    case CONTACT_KEYWORD:
        ret = yang_check_string(module, &module->contact, "contact", "module", value, NULL);
        break;
    default:
        free(value);
        LOGINT;
        ret = EXIT_FAILURE;
        break;
    }

    return ret;
}

int
yang_check_version(struct lys_module *module, struct lys_submodule *submodule, char *value, int repeat)
{
    int ret = EXIT_SUCCESS;

    if (repeat) {
        LOGVAL(LYE_TOOMANY, LY_VLOG_NONE, NULL, "yang version", "module");
        ret = EXIT_FAILURE;
    } else {
        if (!strcmp(value, "1")) {
            if (submodule) {
                if (module->version > 1) {
                    LOGVAL(LYE_INVER, LY_VLOG_NONE, NULL);
                    ret = EXIT_FAILURE;
                 }
            } else {
                module->version = 1;
            }
        } else if (!strcmp(value, "1.1")) {
            if (submodule) {
                if (module->version != 2) {
                    LOGVAL(LYE_INVER, LY_VLOG_NONE, NULL);
                    ret = EXIT_FAILURE;
                }
            } else {
                module->version = 2;
            }
        } else {
            LOGVAL(LYE_INARG, LY_VLOG_NONE, NULL, value, "yang-version");
            ret = EXIT_FAILURE;
        }
    }
    free(value);
    return ret;
}

int
yang_read_prefix(struct lys_module *module, struct lys_import *imp, char *value)
{
    int ret = 0;

    if (!imp && lyp_check_identifier(value, LY_IDENT_PREFIX, module, NULL)) {
        free(value);
        return EXIT_FAILURE;
    }

    if (imp) {
        ret = yang_check_string(module, &imp->prefix, "prefix", "import", value, NULL);
    } else {
        ret = yang_check_string(module, &module->prefix, "prefix", "module", value, NULL);
    }

    return ret;
}

static int
yang_fill_import(struct lys_module *module, struct lys_import *imp_old, struct lys_import *imp_new, char *value)
{
    const char *exp;
    int rc;

    if (!imp_old->prefix) {
        LOGVAL(LYE_MISSCHILDSTMT, LY_VLOG_NONE, NULL, "prefix", "import");
        goto error;
    } else {
        if (lyp_check_identifier(imp_old->prefix, LY_IDENT_PREFIX, module, NULL)) {
            goto error;
        }
    }
    memcpy(imp_new, imp_old, sizeof *imp_old);
    exp = lydict_insert_zc(module->ctx, value);
    rc = lyp_check_import(module, exp, imp_new);
    lydict_remove(module->ctx, exp);
    module->imp_size++;
    if (rc) {
        return EXIT_FAILURE;
    }

    return EXIT_SUCCESS;

error:
    free(value);
    lydict_remove(module->ctx, imp_old->dsc);
    lydict_remove(module->ctx, imp_old->ref);
    return EXIT_FAILURE;
}

int
yang_read_description(struct lys_module *module, void *node, char *value, char *where, enum yytokentype type)
{
    int ret;
    char *dsc = "description";

    switch (type) {
    case MODULE_KEYWORD:
        ret = yang_check_string(module, &module->dsc, dsc, "module", value, NULL);
        break;
    case REVISION_KEYWORD:
        ret = yang_check_string(module, &((struct lys_revision *)node)->dsc, dsc, where, value, NULL);
        break;
    case IMPORT_KEYWORD:
        ret = yang_check_string(module, &((struct lys_import *)node)->dsc, dsc, where, value, NULL);
        break;
    case INCLUDE_KEYWORD:
        ret = yang_check_string(module, &((struct lys_include *)node)->dsc, dsc, where, value, NULL);
        break;
    case NODE_PRINT:
        ret = yang_check_string(module, &((struct lys_node *)node)->dsc, dsc, where, value, node);
        break;
    default:
        ret = yang_check_string(module, &((struct lys_node *)node)->dsc, dsc, where, value, NULL);
        break;
    }
    return ret;
}

int
yang_read_reference(struct lys_module *module, void *node, char *value, char *where, enum yytokentype type)
{
    int ret;
    char *ref = "reference";

    switch (type) {
    case MODULE_KEYWORD:
        ret = yang_check_string(module, &module->ref, ref, "module", value, NULL);
        break;
    case REVISION_KEYWORD:
        ret = yang_check_string(module, &((struct lys_revision *)node)->ref, ref, where, value, NULL);
        break;
    case IMPORT_KEYWORD:
        ret = yang_check_string(module, &((struct lys_import *)node)->ref, ref, where, value, NULL);
        break;
    case INCLUDE_KEYWORD:
        ret = yang_check_string(module, &((struct lys_include *)node)->ref, ref, where, value, NULL);
        break;
    case NODE_PRINT:
        ret = yang_check_string(module, &((struct lys_node *)node)->ref, ref, where, value, node);
        break;
    default:
        ret = yang_check_string(module, &((struct lys_node *)node)->ref, ref, where, value, NULL);
        break;
    }
    return ret;
}

void
yang_read_revision(struct lys_module *module, char *value, struct lys_revision *retval)
{
    /* first member of array is last revision */
    if ((module->rev_size - 1) && strcmp(module->rev[0].date, value) < 0) {
        memcpy(retval->date, module->rev[0].date, LY_REV_SIZE);
        memcpy(module->rev[0].date, value, LY_REV_SIZE);
        retval->dsc = module->rev[0].dsc;
        retval->ref = module->rev[0].ref;
        retval = module->rev;
        retval->dsc = NULL;
        retval->ref = NULL;
    } else {
        memcpy(retval->date, value, LY_REV_SIZE);
    }
    free(value);
}

int
yang_fill_iffeature(struct lys_module *module, struct lys_iffeature *iffeature, void *parent,
                    char *value, struct unres_schema *unres, int parent_is_feature)
{
    const char *exp;
    int ret;

    if ((module->version != 2) && ((value[0] == '(') || strchr(value, ' '))) {
        LOGVAL(LYE_INARG, LY_VLOG_NONE, NULL, value, "if-feature");
        free(value);
        return EXIT_FAILURE;
    }

    if (!(exp = transform_iffeat_schema2json(module, value))) {
        free(value);
        return EXIT_FAILURE;
    }
    free(value);

    ret = resolve_iffeature_compile(iffeature, exp, (struct lys_node *)parent, parent_is_feature, unres);
    lydict_remove(module->ctx, exp);

    return (ret) ? EXIT_FAILURE : EXIT_SUCCESS;
}

int
yang_check_flags(uint16_t *flags, uint16_t mask, char *what, char *where, uint16_t value, int shortint)
{
    if (*flags & mask) {
        LOGVAL(LYE_TOOMANY, LY_VLOG_NONE, NULL, what, where);
        return EXIT_FAILURE;
    } else {
        if (shortint) {
            *((uint8_t *)flags) |= (uint8_t)value;
        } else {
            *flags |= value;
        }
        return EXIT_SUCCESS;
    }
}

int
yang_read_base(struct lys_module *module, struct lys_ident *ident, char *value, struct unres_schema *unres)
{
    const char *exp;

    exp = transform_schema2json(module, value);
    free(value);
    if (!exp) {
        return EXIT_FAILURE;
    }

    if (unres_schema_add_str(module, unres, ident, UNRES_IDENT, exp) == -1) {
        lydict_remove(module->ctx, exp);
        return EXIT_FAILURE;
    }

    lydict_remove(module->ctx, exp);
    return EXIT_SUCCESS;
}

int
yang_read_message(struct lys_module *module,struct lys_restr *save,char *value, char *what, int message)
{
    int ret;

    if (message == ERROR_APP_TAG_KEYWORD) {
        ret = yang_check_string(module, &save->eapptag, "error_app_tag", what, value, NULL);
    } else {
        ret = yang_check_string(module, &save->emsg, "error_message", what, value, NULL);
    }
    return ret;
}

int
yang_read_presence(struct lys_module *module, struct lys_node_container *cont, char *value)
{
    if (cont->presence) {
        LOGVAL(LYE_TOOMANY, LY_VLOG_LYS, cont, "presence", "container");
        free(value);
        return EXIT_FAILURE;
    } else {
        cont->presence = lydict_insert_zc(module->ctx, value);
        return EXIT_SUCCESS;
    }
}

void *
yang_read_when(struct lys_module *module, struct lys_node *node, enum yytokentype type, char *value)
{
    struct lys_when *retval;

    retval = calloc(1, sizeof *retval);
    if (!retval) {
        LOGMEM;
        free(value);
        return NULL;
    }
    retval->cond = transform_schema2json(module, value);
    if (!retval->cond) {
        goto error;
    }
    switch (type) {
    case CONTAINER_KEYWORD:
        if (((struct lys_node_container *)node)->when) {
            LOGVAL(LYE_TOOMANY, LY_VLOG_LYS, node, "when", "container");
            goto error;
        }
        ((struct lys_node_container *)node)->when = retval;
        break;
    case ANYDATA_KEYWORD:
    case ANYXML_KEYWORD:
        if (((struct lys_node_anydata *)node)->when) {
            LOGVAL(LYE_TOOMANY, LY_VLOG_LYS, node, "when", (type == ANYXML_KEYWORD) ? "anyxml" : "anydata");
            goto error;
        }
        ((struct lys_node_anydata *)node)->when = retval;
        break;
    case CHOICE_KEYWORD:
        if (((struct lys_node_choice *)node)->when) {
            LOGVAL(LYE_TOOMANY, LY_VLOG_LYS, node, "when", "choice");
            goto error;
        }
        ((struct lys_node_choice *)node)->when = retval;
        break;
    case CASE_KEYWORD:
        if (((struct lys_node_case *)node)->when) {
            LOGVAL(LYE_TOOMANY, LY_VLOG_LYS, node, "when", "case");
            goto error;
        }
        ((struct lys_node_case *)node)->when = retval;
        break;
    case LEAF_KEYWORD:
        if (((struct lys_node_leaf *)node)->when) {
            LOGVAL(LYE_TOOMANY, LY_VLOG_LYS, node, "when", "leaf");
            goto error;
        }
        ((struct lys_node_leaf *)node)->when = retval;
        break;
    case LEAF_LIST_KEYWORD:
        if (((struct lys_node_leaflist *)node)->when) {
            LOGVAL(LYE_TOOMANY, LY_VLOG_LYS, node, "when", "leaflist");
            goto error;
        }
        ((struct lys_node_leaflist *)node)->when = retval;
        break;
    case LIST_KEYWORD:
        if (((struct lys_node_list *)node)->when) {
            LOGVAL(LYE_TOOMANY, LY_VLOG_LYS, node, "when", "list");
            goto error;
        }
        ((struct lys_node_list *)node)->when = retval;
        break;
    case USES_KEYWORD:
        if (((struct lys_node_uses *)node)->when) {
            LOGVAL(LYE_TOOMANY, LY_VLOG_LYS, node, "when", "uses");
            goto error;
        }
        ((struct lys_node_uses *)node)->when = retval;
        break;
    case AUGMENT_KEYWORD:
        if (((struct lys_node_augment *)node)->when) {
            LOGVAL(LYE_TOOMANY, LY_VLOG_LYS, node, "when", "augment");
            goto error;
        }
        ((struct lys_node_augment *)node)->when = retval;
        break;
    default:
        goto error;
        break;
    }
    free(value);
    return retval;

error:
    free(value);
    lys_when_free(module->ctx, retval);
    return NULL;
}

void *
yang_read_node(struct lys_module *module, struct lys_node *parent, struct lys_node **root,
               char *value, int nodetype, int sizeof_struct)
{
    struct lys_node *node, **child;

    node = calloc(1, sizeof_struct);
    if (!node) {
        free(value);
        LOGMEM;
        return NULL;
    }
    LOGDBG("YANG: parsing %s statement \"%s\"", strnodetype(nodetype), value);
    node->name = lydict_insert_zc(module->ctx, value);
    node->module = module;
    node->nodetype = nodetype;

    /* insert the node into the schema tree */
    child = (parent) ? &parent->child : root;
    if (*child) {
        (*child)->prev->next = node;
        (*child)->prev = node;
    } else {
        *child = node;
        node->prev = node;
    }
    return node;
}

int
yang_read_default(struct lys_module *module, void *node, char *value, enum yytokentype type)
{
    int ret;

    switch (type) {
    case LEAF_KEYWORD:
        ret = yang_check_string(module, &((struct lys_node_leaf *) node)->dflt, "default", "leaf", value, node);
        break;
    case TYPEDEF_KEYWORD:
        ret = yang_check_string(module, &((struct lys_tpdf *) node)->dflt, "default", "typedef", value, NULL);
        break;
    default:
        free(value);
        LOGINT;
        ret = EXIT_FAILURE;
        break;
    }
    return ret;
}

int
yang_read_units(struct lys_module *module, void *node, char *value, enum yytokentype type)
{
    int ret;

    switch (type) {
    case LEAF_KEYWORD:
        ret = yang_check_string(module, &((struct lys_node_leaf *) node)->units, "units", "leaf", value, node);
        break;
    case LEAF_LIST_KEYWORD:
        ret = yang_check_string(module, &((struct lys_node_leaflist *) node)->units, "units", "leaflist", value, node);
        break;
    case TYPEDEF_KEYWORD:
        ret = yang_check_string(module, &((struct lys_tpdf *) node)->units, "units", "typedef", value, NULL);
        break;
    case ADD_KEYWORD:
    case REPLACE_KEYWORD:
        ret = yang_check_string(module, &((struct lys_deviate *) node)->units, "units", "deviate", value, NULL);
        break;
    default:
        free(value);
        LOGINT;
        ret = EXIT_FAILURE;
        break;
    }
    return ret;
}

int
yang_read_key(struct lys_module *module, struct lys_node_list *list, struct unres_schema *unres)
{
    char *exp, *value;
    struct lys_node *node;

    exp = value = (char *) list->keys;
    while ((value = strpbrk(value, " \t\n"))) {
        list->keys_size++;
        while (isspace(*value)) {
            value++;
        }
    }
    list->keys_size++;

    list->keys_str = lydict_insert_zc(module->ctx, exp);
    list->keys = calloc(list->keys_size, sizeof *list->keys);
    if (!list->keys) {
        LOGMEM;
        return EXIT_FAILURE;
    }
    for (node = list->parent; node && node->nodetype != LYS_GROUPING; node = lys_parent(node));
    if (!node && unres_schema_add_node(module, unres, list, UNRES_LIST_KEYS, NULL) == -1) {
        return EXIT_FAILURE;
    }
    return EXIT_SUCCESS;
}

int
yang_fill_unique(struct lys_module *module, struct lys_node_list *list, struct lys_unique *unique, char *value, struct unres_schema *unres)
{
    int i, j;
    char *vaux;
    struct unres_list_uniq *unique_info;

    /* count the number of unique leafs in the value */
    vaux = value;
    while ((vaux = strpbrk(vaux, " \t\n"))) {
       unique->expr_size++;
        while (isspace(*vaux)) {
            vaux++;
        }
    }
    unique->expr_size++;
    unique->expr = calloc(unique->expr_size, sizeof *unique->expr);
    if (!unique->expr) {
        LOGMEM;
        goto error;
    }

    for (i = 0; i < unique->expr_size; i++) {
        vaux = strpbrk(value, " \t\n");
        if (!vaux) {
            /* the last token, lydict_insert() will count its size on its own */
            vaux = value;
        }

        /* store token into unique structure */
        unique->expr[i] = lydict_insert(module->ctx, value, vaux - value);

        /* check that the expression does not repeat */
        for (j = 0; j < i; j++) {
            if (ly_strequal(unique->expr[j], unique->expr[i], 1)) {
                LOGVAL(LYE_INARG, LY_VLOG_LYS, list, unique->expr[i], "unique");
                LOGVAL(LYE_SPEC, LY_VLOG_LYS, list, "The identifier is not unique");
                goto error;
            }
        }
        /* try to resolve leaf */
        if (unres) {
            unique_info = malloc(sizeof *unique_info);
            unique_info->list = (struct lys_node *)list;
            unique_info->expr = unique->expr[i];
            unique_info->trg_type = &unique->trg_type;
            if (unres_schema_add_node(module, unres, unique_info, UNRES_LIST_UNIQ, NULL) == -1) {
                goto error;
            }
        } else {
            if (resolve_unique((struct lys_node *)list, unique->expr[i], &unique->trg_type)) {
                goto error;
            }
        }

        /* move to next token */
        value = vaux;
        while(isspace(*value)) {
            value++;
        }
    }

    return EXIT_SUCCESS;

error:
    return EXIT_FAILURE;
}

int
yang_read_unique(struct lys_module *module, struct lys_node_list *list, struct unres_schema *unres)
{
    uint8_t k;
    char *str;

    for(k=0; k<list->unique_size; k++) {
        str = (char *)list->unique[k].expr;
        if (yang_fill_unique(module, list, &list->unique[k], str, unres)) {
            goto error;
        }
        free(str);
    }
    return EXIT_SUCCESS;

error:
    free(str);
    return EXIT_FAILURE;
}

int
yang_read_leafref_path(struct lys_module *module, struct yang_type *stype, char *value)
{
    if (stype->base && (stype->base != LY_TYPE_LEAFREF)) {
        LOGVAL(LYE_INSTMT, LY_VLOG_NONE, NULL, "require-instance");
        goto error;
    }
    if (stype->type->info.lref.path) {
        LOGVAL(LYE_TOOMANY, LY_VLOG_NONE, NULL, "path", "type");
        goto error;
    }
    stype->type->info.lref.path = lydict_insert_zc(module->ctx, value);
    stype->base = LY_TYPE_LEAFREF;
    return EXIT_SUCCESS;

error:
    free(value);
    return EXIT_FAILURE;
}

int
yang_read_require_instance(struct yang_type *stype, int req)
{
    if (stype->base && (stype->base != LY_TYPE_LEAFREF)) {
        LOGVAL(LYE_INSTMT, LY_VLOG_NONE, NULL, "require-instance");
        return EXIT_FAILURE;
    }
    if (stype->type->info.lref.req) {
        LOGVAL(LYE_TOOMANY, LY_VLOG_NONE, NULL, "require-instance", "type");
        return EXIT_FAILURE;
    }
    stype->type->info.lref.req = req;
    stype->base = LY_TYPE_LEAFREF;
    return EXIT_SUCCESS;
}

int
yang_check_type(struct lys_module *module, struct lys_node *parent, struct yang_type *typ, struct lys_type *type, int tpdftype, struct unres_schema *unres)
{
    int i, j, rc, ret = -1;
    int8_t req;
    const char *name, *value;
    LY_DATA_TYPE base = 0, base_tmp;
    struct lys_node *siter;
    struct lys_type *dertype;
    struct lys_type_enum *enms_sc = NULL;
    struct lys_type_bit *bits_sc = NULL;
    struct lys_type_bit bit_tmp;
    struct yang_type *yang;

    value = transform_schema2json(module, typ->name);
    if (!value) {
        goto error;
    }

    i = parse_identifier(value);
    if (i < 1) {
        LOGVAL(LYE_INCHAR, LY_VLOG_NONE, NULL, value[-i], &value[-i]);
        lydict_remove(module->ctx, value);
        goto error;
    }
    /* module name */
    name = value;
    if (value[i]) {
        type->module_name = lydict_insert(module->ctx, value, i);
        name += i;
        if ((name[0] != ':') || (parse_identifier(name + 1) < 1)) {
            LOGVAL(LYE_INCHAR, LY_VLOG_NONE, NULL, name[0], name);
            lydict_remove(module->ctx, value);
            goto error;
        }
        ++name;
    }

    rc = resolve_superior_type(name, type->module_name, module, parent, &type->der);
    if (rc == -1) {
        LOGVAL(LYE_INMOD, LY_VLOG_NONE, NULL, type->module_name);
        lydict_remove(module->ctx, value);
        goto error;

    /* the type could not be resolved or it was resolved to an unresolved typedef or leafref */
    } else if (rc == EXIT_FAILURE) {
        LOGVAL(LYE_NORESOLV, LY_VLOG_NONE, NULL, "type", name);
        lydict_remove(module->ctx, value);
        ret = EXIT_FAILURE;
        goto error;
    }
    lydict_remove(module->ctx, value);

    if (type->base == LY_TYPE_ERR) {
        /* resolved type in grouping, decrease the grouping's nacm number to indicate that one less
         * unresolved item left inside the grouping, LY_TYPE_ERR used as a flag for types inside a grouping.  */
        for (siter = parent; siter && (siter->nodetype != LYS_GROUPING); siter = lys_parent(siter));
        if (siter) {
#if __BYTE_ORDER == __LITTLE_ENDIAN
            if (!((uint8_t*)&((struct lys_node_grp *)siter)->flags)[1]) {
                LOGINT;
                goto error;
            }
            ((uint8_t*)&((struct lys_node_grp *)siter)->flags)[1]--;
#else
            if (!((uint8_t*)&((struct lys_node_grp *)siter)->flags)[0]) {
                LOGINT;
                goto error;
            }
            ((uint8_t*)&((struct lys_node_grp *)siter)->flags)[0]--;
#endif
        } else {
            LOGINT;
            goto error;
        }
    }

    /* check status */
    if (lyp_check_status(type->parent->flags, type->parent->module, type->parent->name,
                         type->der->flags, type->der->module, type->der->name, parent)) {
        goto error;
    }

    base = typ->base;
    base_tmp = type->base;
    type->base = type->der->type.base;
    if (base == 0) {
        base = type->der->type.base;
    }
    switch (base) {
    case LY_TYPE_STRING:
        if (type->base == LY_TYPE_BINARY) {
            if (type->info.str.pat_count) {
                LOGVAL(LYE_SPEC, LY_VLOG_NONE, NULL, "Binary type could not include pattern statement.");
                goto error;
            }
            type->info.binary.length = type->info.str.length;
            if (type->info.binary.length && lyp_check_length_range(type->info.binary.length->expr, type)) {
                LOGVAL(LYE_INARG, LY_VLOG_NONE, NULL, type->info.binary.length->expr, "length");
                goto error;
            }
        } else if (type->base == LY_TYPE_STRING) {
            if (type->info.str.length && lyp_check_length_range(type->info.str.length->expr, type)) {
                LOGVAL(LYE_INARG, LY_VLOG_NONE, NULL, type->info.str.length->expr, "length");
                goto error;
            }
        } else {
            LOGVAL(LYE_SPEC, LY_VLOG_NONE, NULL, "Invalid restriction in type \"%s\".", type->parent->name);
            goto error;
        }
        break;
    case LY_TYPE_DEC64:
        if (type->base == LY_TYPE_DEC64) {
            /* mandatory sub-statement(s) check */
            if (!type->info.dec64.dig && !type->der->type.der) {
                /* decimal64 type directly derived from built-in type requires fraction-digits */
                LOGVAL(LYE_MISSCHILDSTMT, LY_VLOG_NONE, NULL, "fraction-digits", "type");
                goto error;
            }
            if (type->info.dec64.dig && type->der->type.der) {
                /* type is not directly derived from buit-in type and fraction-digits statement is prohibited */
                LOGVAL(LYE_INSTMT, LY_VLOG_NONE, NULL, "fraction-digits");
                goto error;
            }

            /* copy fraction-digits specification from parent type for easier internal use */
<<<<<<< HEAD
            if (typ->type->der->type.der) {
                typ->type->info.dec64.dig = typ->type->der->type.info.dec64.dig;
=======
            if (type->der->type.der) {
                type->info.dec64.dig = type->der->type.info.dec64.dig;
                type->info.dec64.div = type->der->type.info.dec64.div;
>>>>>>> d2a9e82d
            }
            if (type->info.dec64.range && lyp_check_length_range(type->info.dec64.range->expr, type)) {
                LOGVAL(LYE_INARG, LY_VLOG_NONE, NULL, type->info.dec64.range->expr, "range");
                goto error;
            }
        } else if (type->base >= LY_TYPE_INT8 && type->base <=LY_TYPE_UINT64) {
            if (type->info.dec64.dig) {
                LOGVAL(LYE_SPEC, LY_VLOG_NONE, NULL, "Numerical type could not include fraction statement.");
                goto error;
            }
            type->info.num.range = type->info.dec64.range;
            if (type->info.num.range && lyp_check_length_range(type->info.num.range->expr, type)) {
                LOGVAL(LYE_INARG, LY_VLOG_NONE, NULL, type->info.num.range->expr, "range");
                goto error;
            }
        } else {
            LOGVAL(LYE_SPEC, LY_VLOG_NONE, NULL, "Invalid restriction in type \"%s\".", type->parent->name);
            goto error;
        }
        break;
    case LY_TYPE_ENUM:
        if (type->base != LY_TYPE_ENUM) {
            LOGVAL(LYE_SPEC, LY_VLOG_NONE, NULL, "Invalid restriction in type \"%s\".", type->parent->name);
            goto error;
        }
        dertype = &type->der->type;

        if (!dertype->der) {
            if (!type->info.enums.count) {
                /* type is derived directly from buit-in enumeartion type and enum statement is required */
                LOGVAL(LYE_MISSCHILDSTMT, LY_VLOG_NONE, NULL, "enum", "type");
                goto error;
            }
        } else {
            for (; !dertype->info.enums.count; dertype = &dertype->der->type);
            if (module->version < 2 && type->info.enums.count) {
                /* type is not directly derived from built-in enumeration type and enum statement is prohibited
                 * in YANG 1.0, since YANG 1.1 enum statements can be used to restrict the base enumeration type */
                LOGVAL(LYE_INSTMT, LY_VLOG_NONE, NULL, "enum");
                goto error;
            }

            /* restricted enumeration type - the name MUST be used in the base type */
            enms_sc = dertype->info.enums.enm;
            for(i = 0; i < type->info.enums.count; i++) {
                for (j = 0; j < dertype->info.enums.count; j++) {
                    if (ly_strequal(enms_sc[j].name, type->info.enums.enm[i].name, 1)) {
                        break;
                    }
                }
                if (j == dertype->info.enums.count) {
                    LOGVAL(LYE_ENUM_INNAME, LY_VLOG_NONE, NULL, type->info.enums.enm[i].name);
                    goto error;
                }

                if (type->info.enums.enm[i].flags & LYS_AUTOASSIGNED) {
                    /* automatically assign value from base type */
                    type->info.enums.enm[i].value = enms_sc[j].value;
                } else {
                    /* check that the assigned value corresponds to the original
                     * value of the enum in the base type */
                    if (type->info.enums.enm[i].value != enms_sc[j].value) {
                        /* type->info.enums.enm[i].value - assigned value in restricted enum
                         * enms_sc[j].value - value assigned to the corresponding enum (detected above) in base type */
                        LOGVAL(LYE_ENUM_INVAL, LY_VLOG_NONE, NULL, type->info.enums.enm[i].value,
                               type->info.enums.enm[i].name, enms_sc[j].value);
                        goto error;
                    }
                }
            }
        }
        break;
    case LY_TYPE_BITS:
        if (type->base != LY_TYPE_BITS) {
            LOGVAL(LYE_SPEC, LY_VLOG_NONE, NULL, "Invalid restriction in type \"%s\".", type->parent->name);
            goto error;
        }
        dertype = &type->der->type;

        if (!dertype->der) {
            if (!type->info.bits.count) {
                /* type is derived directly from buit-in bits type and bit statement is required */
                LOGVAL(LYE_MISSCHILDSTMT, LY_VLOG_NONE, NULL, "bit", "type");
                goto error;
            }
        } else {
            for (; !dertype->info.enums.count; dertype = &dertype->der->type);
            if (module->version < 2 && type->info.bits.count) {
                /* type is not directly derived from buit-in bits type and bit statement is prohibited,
                 * since YANG 1.1 the bit statements can be used to restrict the base bits type */
                LOGVAL(LYE_INSTMT, LY_VLOG_NONE, NULL, "bit");
                goto error;
            }

            bits_sc = dertype->info.bits.bit;
            for (i = 0; i < type->info.bits.count; i++) {
                for (j = 0; j < dertype->info.bits.count; j++) {
                    if (ly_strequal(bits_sc[j].name, type->info.bits.bit[i].name, 1)) {
                        break;
                    }
                }
                if (j == dertype->info.bits.count) {
                    LOGVAL(LYE_BITS_INNAME, LY_VLOG_NONE, NULL, type->info.bits.bit[i].name);
                    goto error;
                }

                /* restricted bits type */
                if (type->info.bits.bit[i].flags & LYS_AUTOASSIGNED) {
                    /* automatically assign position from base type */
                    type->info.bits.bit[i].pos = bits_sc[j].pos;
                } else {
                    /* check that the assigned position corresponds to the original
                     * position of the bit in the base type */
                    if (type->info.bits.bit[i].pos != bits_sc[j].pos) {
                        /* type->info.bits.bit[i].pos - assigned position in restricted bits
                         * bits_sc[j].pos - position assigned to the corresponding bit (detected above) in base type */
                        LOGVAL(LYE_BITS_INVAL, LY_VLOG_NONE, NULL, type->info.bits.bit[i].pos,
                               type->info.bits.bit[i].name, bits_sc[j].pos);
                        goto error;
                    }
                }
            }
        }

        for (i = type->info.bits.count - 1; i > 0; i--) {
            j = i;

            /* keep them ordered by position */
            while (j && type->info.bits.bit[j - 1].pos > type->info.bits.bit[j].pos) {
                /* switch them */
                memcpy(&bit_tmp, &type->info.bits.bit[j], sizeof bit_tmp);
                memcpy(&type->info.bits.bit[j], &type->info.bits.bit[j - 1], sizeof bit_tmp);
                memcpy(&type->info.bits.bit[j - 1], &bit_tmp, sizeof bit_tmp);
                j--;
            }
        }
        break;
    case LY_TYPE_LEAFREF:
        if (type->base == LY_TYPE_INST) {
            if (type->info.lref.path) {
                LOGVAL(LYE_INSTMT, LY_VLOG_NONE, NULL, "path");
                goto error;
            }
            if ((req = type->info.lref.req)) {
                type->info.inst.req = req;
            }
        } else if (type->base == LY_TYPE_LEAFREF) {
            /* require-instance only YANG 1.1 */
            if (type->info.lref.req && (module->version < 2)) {
                LOGVAL(LYE_INSTMT, LY_VLOG_NONE, NULL, "require-instance");
                goto error;
            }
            /* flag resolving for later use */
            if (!tpdftype) {
                for (siter = parent; siter && siter->nodetype != LYS_GROUPING; siter = lys_parent(siter));
                if (siter) {
                    /* just a flag - do not resolve */
                    tpdftype = 1;
                }
            }

            if (type->info.lref.path) {
                if (type->der->type.der) {
                    LOGVAL(LYE_INSTMT, LY_VLOG_NONE, NULL, "path");
                    goto error;
                }
                value = type->info.lref.path;
                /* store in the JSON format */
                type->info.lref.path = transform_schema2json(module, value);
                lydict_remove(module->ctx, value);
                if (!type->info.lref.path) {
                    goto error;
                }
                /* try to resolve leafref path only when this is instantiated
                 * leaf, so it is not:
                 * - typedef's type,
                 * - in  grouping definition,
                 * - just instantiated in a grouping definition,
                 * because in those cases the nodes referenced in path might not be present
                 * and it is not a bug.  */
                if (!tpdftype && unres_schema_add_node(module, unres, type, UNRES_TYPE_LEAFREF, parent) == -1) {
                    goto error;
                }
            } else if (!type->der->type.der) {
                LOGVAL(LYE_MISSCHILDSTMT, LY_VLOG_NONE, NULL, "path", "type");
                goto error;
            } else {
                /* copy leafref definition into the derived type */
                type->info.lref.path = lydict_insert(module->ctx, type->der->type.info.lref.path, 0);
                /* and resolve the path at the place we are (if not in grouping/typedef) */
                if (!tpdftype && unres_schema_add_node(module, unres, type, UNRES_TYPE_LEAFREF, parent) == -1) {
                    goto error;
                }

                /* add pointer to leafref target, only on leaves (not in typedefs) */
                if (type->info.lref.target && lys_leaf_add_leafref_target(type->info.lref.target, (struct lys_node *)type->parent)) {
                    goto error;
                }
            }
        } else {
            LOGVAL(LYE_SPEC, LY_VLOG_NONE, NULL, "Invalid restriction in type \"%s\".", type->parent->name);
            goto error;
        }
        break;
    case LY_TYPE_IDENT:
        if (type->base != LY_TYPE_IDENT) {
            LOGVAL(LYE_SPEC, LY_VLOG_NONE, NULL, "Invalid restriction in type \"%s\".", type->parent->name);
            goto error;
        }
        if (type->der->type.der) {
            if (type->info.ident.ref) {
                LOGVAL(LYE_INSTMT, LY_VLOG_NONE, NULL, "base");
                goto error;
            }
        } else {
            if (!type->info.ident.ref) {
                LOGVAL(LYE_MISSCHILDSTMT, LY_VLOG_NONE, NULL, "base", "type");
                goto error;
            }
        }
        break;
    case LY_TYPE_UNION:
        if (type->base != LY_TYPE_UNION) {
            LOGVAL(LYE_SPEC, LY_VLOG_NONE, NULL, "Invalid restriction in type \"%s\".", type->parent->name);
            goto error;
        }
        if (!type->info.uni.types) {
            if (type->der->type.der) {
                /* this is just a derived type with no additional type specified/required */
                break;
            }
            LOGVAL(LYE_MISSCHILDSTMT, LY_VLOG_NONE, NULL, "type", "(union) type");
            goto error;
        }
        for (i = 0; i < type->info.uni.count; i++) {
            dertype = &type->info.uni.types[i];
            if (dertype->base == LY_TYPE_DER || dertype->base == LY_TYPE_ERR) {
                yang = (struct yang_type *)dertype->der;
                dertype->der = NULL;
                dertype->parent = type->parent;
                if (yang_check_type(module, parent, yang, dertype, tpdftype, unres)) {
                    dertype->der = (struct lys_tpdf *)yang;
                    ret = EXIT_FAILURE;
                    type->base = base_tmp;
                    base = 0;
                    goto error;
                } else {
                    lydict_remove(module->ctx, yang->name);
                    free(yang);
                }
            }
            if (module->version < 2) {
                if (dertype->base == LY_TYPE_EMPTY) {
                    LOGVAL(LYE_INARG, LY_VLOG_NONE, NULL, "empty", typ->name);
                    goto error;
                } else if (dertype->base == LY_TYPE_LEAFREF) {
                    LOGVAL(LYE_INARG, LY_VLOG_NONE, NULL, "leafref", typ->name);
                    goto error;
                }
            }
            if ((dertype->base == LY_TYPE_INST) || (dertype->base == LY_TYPE_LEAFREF)
                    || ((dertype->base == LY_TYPE_UNION) && dertype->info.uni.has_ptr_type)) {
                typ->type->info.uni.has_ptr_type = 1;
            }
        }
        break;

    default:
        if (base >= LY_TYPE_BINARY && base <= LY_TYPE_UINT64) {
            if (type->base != base) {
                LOGVAL(LYE_SPEC, LY_VLOG_NONE, NULL, "Invalid restriction in type \"%s\".", type->parent->name);
                goto error;
            }
        } else {
            LOGINT;
            goto error;
        }
    }
    return EXIT_SUCCESS;

error:
    if (type->module_name) {
        lydict_remove(module->ctx, type->module_name);
        type->module_name = NULL;
    }
    if (base) {
        type->base = base_tmp;
    }
    return ret;
}

void
yang_free_type_union(struct ly_ctx *ctx, struct lys_type *type)
{
    struct lys_type *stype;
    struct yang_type *yang;
    int i;

    for (i = 0; i < type->info.uni.count; ++i) {
        stype = &type->info.uni.types[i];
        if (stype->base == LY_TYPE_DER || stype->base == LY_TYPE_ERR) {
            yang = (struct yang_type *)stype->der;
            stype->base = yang->base;
            lydict_remove(ctx, yang->name);
            free(yang);
        } else if (stype->base == LY_TYPE_UNION) {
            yang_free_type_union(ctx, stype);
        }
    }
}

void *
yang_read_type(struct lys_module *module, void *parent, char *value, enum yytokentype type)
{
    struct yang_type *typ;
    struct lys_deviate *dev;

    typ = calloc(1, sizeof *typ);
    if (!typ) {
        LOGMEM;
        return NULL;
    }

    typ->flags = LY_YANG_STRUCTURE_FLAG;
    switch (type) {
    case LEAF_KEYWORD:
        if (((struct lys_node_leaf *)parent)->type.der) {
            LOGVAL(LYE_TOOMANY, LY_VLOG_LYS, parent, "type", "leaf");
            goto error;
        }
        ((struct lys_node_leaf *)parent)->type.der = (struct lys_tpdf *)typ;
        ((struct lys_node_leaf *)parent)->type.parent = (struct lys_tpdf *)parent;
        typ->type = &((struct lys_node_leaf *)parent)->type;
        break;
    case LEAF_LIST_KEYWORD:
        if (((struct lys_node_leaflist *)parent)->type.der) {
            LOGVAL(LYE_TOOMANY, LY_VLOG_LYS, parent, "type", "leaf-list");
            goto error;
        }
        ((struct lys_node_leaflist *)parent)->type.der = (struct lys_tpdf *)typ;
        ((struct lys_node_leaflist *)parent)->type.parent = (struct lys_tpdf *)parent;
        typ->type = &((struct lys_node_leaflist *)parent)->type;
        break;
    case UNION_KEYWORD:
        ((struct lys_type *)parent)->der = (struct lys_tpdf *)typ;
        typ->type = (struct lys_type *)parent;
        break;
    case TYPEDEF_KEYWORD:
        if (((struct lys_tpdf *)parent)->type.der) {
            LOGVAL(LYE_TOOMANY, LY_VLOG_NONE, NULL, "type", "typedef");
            goto error;
        }
        ((struct lys_tpdf *)parent)->type.der = (struct lys_tpdf *)typ;
        typ->type = &((struct lys_tpdf *)parent)->type;
        break;
    case REPLACE_KEYWORD:
        /* deviation replace type*/
        dev = (struct lys_deviate *)parent;
        if (dev->type) {
            LOGVAL(LYE_TOOMANY, LY_VLOG_NONE, NULL, "type", "deviation");
            goto error;
        }
        dev->type = calloc(1, sizeof *dev->type);
        if (!dev->type) {
            LOGMEM;
            goto error;
        }
        dev->type->der = (struct lys_tpdf *)typ;
        typ->type = dev->type;
        break;
    default:
        goto error;
        break;
    }
    typ->name = lydict_insert_zc(module->ctx, value);
    return typ;

error:
    free(value);
    free(typ);
    return NULL;
}

void *
yang_read_length(struct lys_module *module, struct yang_type *typ, char *value)
{
    struct lys_restr **length;

    if (typ->base == 0 || typ->base == LY_TYPE_STRING) {
        length = &typ->type->info.str.length;
        typ->base = LY_TYPE_STRING;
    } else if (typ->base == LY_TYPE_BINARY) {
        length = &typ->type->info.binary.length;
    } else {
        LOGVAL(LYE_SPEC, LY_VLOG_NONE, NULL, "Unexpected length statement.");
        goto error;
    }

    if (*length) {
        LOGVAL(LYE_TOOMANY, LY_VLOG_NONE, NULL, "length", "type");
        goto error;
    }
    *length = calloc(1, sizeof **length);
    if (!*length) {
        LOGMEM;
        goto error;
    }
    (*length)->expr = lydict_insert_zc(module->ctx, value);
    return *length;

error:
    free(value);
    return NULL;

}

int
yang_read_pattern(struct lys_module *module, struct lys_restr *pattern, char *value, char modifier)
{
    char *buf;
    size_t len;

    if (lyp_check_pattern(value, NULL)) {
        free(value);
        return EXIT_FAILURE;
    }

    len = strlen(value);
    buf = malloc((len + 2) * sizeof *buf); /* modifier byte + value + terminating NULL byte */

    if (!buf) {
        LOGMEM;
        free(value);
        return EXIT_FAILURE;
    }

    buf[0] = modifier;
    strcpy(&buf[1], value);
    free(value);

    pattern->expr = lydict_insert_zc(module->ctx, buf);
    return EXIT_SUCCESS;
}

void *
yang_read_range(struct  lys_module *module, struct yang_type *typ, char *value)
{
    if (typ->base != 0 && typ->base != LY_TYPE_DEC64) {
        LOGVAL(LYE_SPEC, LY_VLOG_NONE, NULL, "Unexpected range statement.");
        goto error;
    }
    typ->base = LY_TYPE_DEC64;
    if (typ->type->info.dec64.range) {
        LOGVAL(LYE_TOOMANY, LY_VLOG_NONE, NULL, "range", "type");
        goto error;
    }
    typ->type->info.dec64.range = calloc(1, sizeof *typ->type->info.dec64.range);
    if (!typ->type->info.dec64.range) {
        LOGMEM;
        goto error;
    }
    typ->type->info.dec64.range->expr = lydict_insert_zc(module->ctx, value);
    return typ->type->info.dec64.range;

error:
    free(value);
    return NULL;
}

int
yang_read_fraction(struct yang_type *typ, uint32_t value)
{
    if (typ->base == 0 || typ->base == LY_TYPE_DEC64) {
        typ->base = LY_TYPE_DEC64;
    } else {
        LOGVAL(LYE_SPEC, LY_VLOG_NONE, NULL, "Unexpected fraction-digits statement.");
        goto error;
    }
    if (typ->type->info.dec64.dig) {
        LOGVAL(LYE_TOOMANY, LY_VLOG_NONE, NULL, "fraction-digits", "type");
        goto error;
    }
    /* range check */
    if (value < 1 || value > 18) {
        LOGVAL(LYE_SPEC, LY_VLOG_NONE, NULL, "Invalid value \"%d\" of \"%s\".", value, "fraction-digits");
        goto error;
    }
    typ->type->info.dec64.dig = value;
    return EXIT_SUCCESS;

error:
    return EXIT_FAILURE;
}

int
yang_read_enum(struct lys_module *module, struct yang_type *typ, struct lys_type_enum *enm, char *value)
{
    int i, j;

    typ->base = LY_TYPE_ENUM;
    if (!value[0]) {
        LOGVAL(LYE_INARG, LY_VLOG_NONE, NULL, value, "enum name");
        LOGVAL(LYE_SPEC, LY_VLOG_NONE, NULL, "Enum name must not be empty.");
        free(value);
        goto error;
    }

    enm->name = lydict_insert_zc(module->ctx, value);

    /* the assigned name MUST NOT have any leading or trailing whitespace characters */
    if (isspace(enm->name[0]) || isspace(enm->name[strlen(enm->name) - 1])) {
        LOGVAL(LYE_ENUM_WS, LY_VLOG_NONE, NULL, enm->name);
        goto error;
    }

    j = typ->type->info.enums.count - 1;
    /* check the name uniqueness */
    for (i = 0; i < j; i++) {
        if (!strcmp(typ->type->info.enums.enm[i].name, typ->type->info.enums.enm[j].name)) {
            LOGVAL(LYE_ENUM_DUPNAME, LY_VLOG_NONE, NULL, typ->type->info.enums.enm[i].name);
            goto error;
        }
    }

    return EXIT_SUCCESS;

error:
    return EXIT_FAILURE;
}

int
yang_check_enum(struct yang_type *typ, struct lys_type_enum *enm, int64_t *value, int assign)
{
    int i, j;

    if (!assign) {
        /* assign value automatically */
        if (*value > INT32_MAX) {
            LOGVAL(LYE_INARG, LY_VLOG_NONE, NULL, "2147483648", "enum/value");
            goto error;
        }
        enm->value = *value;
        enm->flags |= LYS_AUTOASSIGNED;
        (*value)++;
    } else if (typ->type->info.enums.enm == enm) {
        /* change value, which is assigned automatically, if first enum has value. */
        *value = typ->type->info.enums.enm[0].value;
        (*value)++;
    }

    /* check that the value is unique */
    j = typ->type->info.enums.count-1;
    for (i = 0; i < j; i++) {
        if (typ->type->info.enums.enm[i].value == typ->type->info.enums.enm[j].value) {
            LOGVAL(LYE_ENUM_DUPVAL, LY_VLOG_NONE, NULL,
                   typ->type->info.enums.enm[j].value, typ->type->info.enums.enm[j].name,
                   typ->type->info.enums.enm[i].name);
            goto error;
        }
    }

    return EXIT_SUCCESS;

error:
    return EXIT_FAILURE;
}

int
yang_read_bit(struct lys_module *module, struct yang_type *typ, struct lys_type_bit *bit, char *value)
{
    int i, j;

    typ->base = LY_TYPE_BITS;
    bit->name = lydict_insert_zc(module->ctx, value);
    if (lyp_check_identifier(bit->name, LY_IDENT_SIMPLE, NULL, NULL)) {
        free(value);
        goto error;
    }

    j = typ->type->info.bits.count - 1;
    /* check the name uniqueness */
    for (i = 0; i < j; i++) {
        if (!strcmp(typ->type->info.bits.bit[i].name, bit->name)) {
            LOGVAL(LYE_BITS_DUPNAME, LY_VLOG_NONE, NULL, bit->name);
            goto error;
        }
    }
    return EXIT_SUCCESS;

error:
    return EXIT_FAILURE;
}

int
yang_check_bit(struct yang_type *typ, struct lys_type_bit *bit, int64_t *value, int assign)
{
    int i,j;

    if (!assign) {
        /* assign value automatically */
        if (*value > UINT32_MAX) {
            LOGVAL(LYE_INARG, LY_VLOG_NONE, NULL, "4294967295", "bit/position");
            goto error;
        }
        bit->pos = (uint32_t)*value;
        bit->flags |= LYS_AUTOASSIGNED;
        (*value)++;
    }

    j = typ->type->info.bits.count - 1;
    /* check that the value is unique */
    for (i = 0; i < j; i++) {
        if (typ->type->info.bits.bit[i].pos == bit->pos) {
            LOGVAL(LYE_BITS_DUPVAL, LY_VLOG_NONE, NULL, bit->pos, bit->name, typ->type->info.bits.bit[i].name);
            goto error;
        }
    }

    return EXIT_SUCCESS;

error:
    return EXIT_FAILURE;
}

int
yang_read_augment(struct lys_module *module, struct lys_node *parent, struct lys_node_augment *aug, char *value)
{
    aug->nodetype = LYS_AUGMENT;
    aug->target_name = transform_schema2json(module, value);
    free(value);
    if (!aug->target_name) {
        return EXIT_FAILURE;
    }
    aug->parent = parent;
    aug->module = module;
    return EXIT_SUCCESS;
}

int
yang_read_deviate_unsupported(struct lys_deviation *dev)
{
    if (dev->deviate_size) {
        LOGVAL(LYE_SPEC, LY_VLOG_NONE, NULL, "\"not-supported\" deviation cannot be combined with any other deviation.");
        return EXIT_FAILURE;
    }
    dev->deviate = calloc(1, sizeof *dev->deviate);
    dev->deviate[dev->deviate_size].mod = LY_DEVIATE_NO;
    dev->deviate_size = 1;
    return EXIT_SUCCESS;
}

void *
yang_read_deviate(struct lys_deviation *dev, LYS_DEVIATE_TYPE mod)
{
    struct lys_deviate *deviate;

    if (dev->deviate && dev->deviate[0].mod == LY_DEVIATE_NO) {
        LOGVAL(LYE_INSTMT, LY_VLOG_NONE, NULL, "not-supported");
        LOGVAL(LYE_SPEC, LY_VLOG_NONE, NULL, "\"not-supported\" deviation cannot be combined with any other deviation.");
        return NULL;
    }
    if (!(dev->deviate_size % LY_YANG_ARRAY_SIZE)) {
        deviate = realloc(dev->deviate, (LY_YANG_ARRAY_SIZE + dev->deviate_size) * sizeof *deviate);
        if (!deviate) {
            LOGMEM;
            return NULL;
        }
        memset(deviate + dev->deviate_size, 0, LY_YANG_ARRAY_SIZE * sizeof *deviate);
        dev->deviate = deviate;
    }
<<<<<<< HEAD

    ret->type.parent = ret;
    ret->name = lydict_insert_zc(module->ctx, value);
    ret->module = module;
    return ret;
}

void *
yang_read_refine(struct lys_module *module, struct lys_node_uses *uses, char *value)
{
    struct lys_refine *rfn;

    rfn = &uses->refine[uses->refine_size];
    uses->refine_size++;
    rfn->target_name = transform_schema2json(module, value);
    free(value);
    if (!rfn->target_name) {
        return NULL;
    }
    return rfn;
}

void *
yang_read_augment(struct lys_module *module, struct lys_node *parent, char *value)
{
    struct lys_node_augment *aug;

    if (parent) {
        aug = &((struct lys_node_uses *)parent)->augment[((struct lys_node_uses *)parent)->augment_size];
    } else {
        aug = &module->augment[module->augment_size];
    }
    aug->nodetype = LYS_AUGMENT;
    aug->target_name = transform_schema2json(module, value);
    free(value);
    if (!aug->target_name) {
        return NULL;
    }
    aug->parent = parent;
    aug->module = module;
    if (parent) {
        ((struct lys_node_uses *)parent)->augment_size++;
    } else {
        module->augment_size++;
    }
    return aug;
}

void *
yang_read_deviation(struct lys_module *module, char *value)
{
    struct lys_node *dev_target = NULL;
    struct lys_deviation *dev;
    struct type_deviation *deviation = NULL;
    int rc;

    dev = &module->deviation[module->deviation_size];
    dev->target_name = transform_schema2json(module, value);
    free(value);
    if (!dev->target_name) {
        goto error;
    }

    deviation = calloc(1, sizeof *deviation);
    if (!deviation) {
        LOGMEM;
        goto error;
    }

    /* resolve target node */
    rc = resolve_augment_schema_nodeid(dev->target_name, NULL, module, 1, (const struct lys_node **)&dev_target);
    if (rc || !dev_target) {
        LOGVAL(LYE_INARG, LY_VLOG_NONE, NULL, dev->target_name, "deviation");
        goto error;
    }
    if (dev_target->module == lys_main_module(module)) {
        LOGVAL(LYE_INARG, LY_VLOG_NONE, NULL, dev->target_name, "deviation");
        LOGVAL(LYE_SPEC, LY_VLOG_NONE, NULL, "Deviating own module is not allowed.");
        goto error;
    }

    /*save pointer to the deviation and deviated target*/
    deviation->deviation = dev;
    deviation->target = dev_target;

    deviation->dflt_check = ly_set_new();
    if (!deviation->dflt_check) {
        LOGMEM;
        goto error;
    }

    return deviation;

error:
    free(deviation);
    lydict_remove(module->ctx, dev->target_name);
    return NULL;
}

int
yang_read_deviate_unsupported(struct type_deviation *dev)
{
    int i;

    if (dev->deviation->deviate_size) {
        LOGVAL(LYE_SPEC, LY_VLOG_NONE, NULL, "\"not-supported\" deviation cannot be combined with any other deviation.");
        return EXIT_FAILURE;
    }
    dev->deviation->deviate[dev->deviation->deviate_size].mod = LY_DEVIATE_NO;

    /* you cannot remove a key leaf */
    if ((dev->target->nodetype == LYS_LEAF) && dev->target->parent && (dev->target->parent->nodetype == LYS_LIST)) {
        for (i = 0; i < ((struct lys_node_list *)dev->target->parent)->keys_size; ++i) {
            if (((struct lys_node_list *)dev->target->parent)->keys[i] == (struct lys_node_leaf *)dev->target) {
                LOGVAL(LYE_INARG, LY_VLOG_NONE, NULL, "not-supported", "deviation");
                LOGVAL(LYE_SPEC, LY_VLOG_NONE, NULL, "\"not-supported\" deviation cannot remove a list key.");
                return EXIT_FAILURE;
            }
        }
    }

    /* unlink and store the original node */
    lys_node_unlink(dev->target);
    dev->deviation->orig_node = dev->target;

    dev->deviation->deviate_size = 1;
    return EXIT_SUCCESS;
}

int
yang_read_deviate(struct type_deviation *dev, LYS_DEVIATE_TYPE mod)
{
    struct unres_schema tmp_unres;

    dev->deviation->deviate[dev->deviation->deviate_size].mod = mod;
    dev->deviate = &dev->deviation->deviate[dev->deviation->deviate_size];
    dev->deviation->deviate_size++;
    dev->trg_must_size = NULL;
    if (dev->deviation->deviate[0].mod == LY_DEVIATE_NO) {
        LOGVAL(LYE_INSTMT, LY_VLOG_NONE, NULL, "not-supported");
        LOGVAL(LYE_SPEC, LY_VLOG_NONE, NULL, "\"not-supported\" deviation cannot be combined with any other deviation.");
        return EXIT_FAILURE;
    }

    /* store a shallow copy of the original node */
    if (!dev->deviation->orig_node) {
        memset(&tmp_unres, 0, sizeof tmp_unres);
        dev->deviation->orig_node = lys_node_dup(dev->target->module, NULL, dev->target, &tmp_unres, 1);
        /* just to be safe */
        if (tmp_unres.count) {
            LOGINT;
            return EXIT_FAILURE;
        }
    }

    return EXIT_SUCCESS;
=======
    dev->deviate[dev->deviate_size].mod = mod;
    return &dev->deviate[dev->deviate_size++];
>>>>>>> d2a9e82d
}

int
yang_read_deviate_units(struct ly_ctx *ctx, struct lys_deviate *deviate, struct lys_node *dev_target)
{
    const char **stritem;

    /* check target node type */
    if (dev_target->nodetype == LYS_LEAFLIST) {
        stritem = &((struct lys_node_leaflist *)dev_target)->units;
    } else if (dev_target->nodetype == LYS_LEAF) {
        stritem = &((struct lys_node_leaf *)dev_target)->units;
    } else {
        LOGVAL(LYE_INSTMT, LY_VLOG_NONE, NULL, "units");
        LOGVAL(LYE_SPEC, LY_VLOG_NONE, NULL, "Target node does not allow \"units\" property.");
        goto error;
    }

    if (deviate->mod == LY_DEVIATE_DEL) {
        /* check values */
        if (!ly_strequal(*stritem, deviate->units, 1)) {
            LOGVAL(LYE_INARG, LY_VLOG_NONE, NULL, deviate->units, "units");
            LOGVAL(LYE_SPEC, LY_VLOG_NONE, NULL, "Value differs from the target being deleted.");
            goto error;
        }
        /* remove current units value of the target */
        lydict_remove(ctx, *stritem);
    } else {
        if (deviate->mod == LY_DEVIATE_ADD) {
            /* check that there is no current value */
            if (*stritem) {
                LOGVAL(LYE_INSTMT, LY_VLOG_NONE, NULL, "units");
                LOGVAL(LYE_SPEC, LY_VLOG_NONE, NULL, "Adding property that already exists.");
                goto error;
            }
        } else { /* replace */
            if (!*stritem) {
                LOGVAL(LYE_INSTMT, LY_VLOG_NONE, NULL, "units");
                LOGVAL(LYE_SPEC, LY_VLOG_NONE, NULL, "Replacing a property that does not exist.");
                goto error;
            }
        }
        /* remove current units value of the target ... */
        lydict_remove(ctx, *stritem);

        /* ... and replace it with the value specified in deviation */
        *stritem = lydict_insert(ctx, deviate->units, 0);
    }

    return EXIT_SUCCESS;

error:
    return EXIT_FAILURE;
}

int
yang_read_deviate_unique(struct lys_deviate *deviate, struct lys_node *dev_target)
{
    struct lys_node_list *list;
    struct lys_unique *unique;

    /* check target node type */
    if (dev_target->nodetype != LYS_LIST) {
        LOGVAL(LYE_INSTMT, LY_VLOG_NONE, NULL, "unique");
        LOGVAL(LYE_SPEC, LY_VLOG_NONE, NULL, "Target node does not allow \"unique\" property.");
        goto error;
    }

    list = (struct lys_node_list *)dev_target;
    if (deviate->mod == LY_DEVIATE_ADD) {
        /* reallocate the unique array of the target */
        unique = ly_realloc(list->unique, (deviate->unique_size + list->unique_size) * sizeof *unique);
        if (!unique) {
            LOGMEM;
            goto error;
        }
        list->unique = unique;
        memset(unique + list->unique_size, 0, deviate->unique_size * sizeof *unique);
    }

    return EXIT_SUCCESS;

error:
    return EXIT_FAILURE;
}

int
yang_fill_deviate_default(struct ly_ctx *ctx, struct lys_deviate *deviate, struct lys_node *dev_target,
                          struct ly_set *dflt_check, const char *value)
{
    struct lys_node *node;
    struct lys_node_choice *choice;
    struct lys_node_leaf *leaf;
    struct lys_node_leaflist *llist;
    int rc, i;
    unsigned int u;

    u = strlen(value);
    if (dev_target->nodetype == LYS_CHOICE) {
        choice = (struct lys_node_choice *)dev_target;
        rc = resolve_choice_default_schema_nodeid(value, choice->child, (const struct lys_node **)&node);
        if (rc || !node) {
            LOGVAL(LYE_INARG, LY_VLOG_NONE, NULL, value, "default");
            goto error;
        }
        if (deviate->mod == LY_DEVIATE_DEL) {
            if (!choice->dflt || (choice->dflt != node)) {
                LOGVAL(LYE_INARG, LY_VLOG_NONE, NULL, value, "default");
                LOGVAL(LYE_SPEC, LY_VLOG_NONE, NULL, "Value differs from the target being deleted.");
                goto error;
            }
        } else { /* add or replace */
            choice->dflt = node;
            if (!choice->dflt) {
                /* default branch not found */
                LOGVAL(LYE_INARG, LY_VLOG_NONE, NULL, value, "default");
                goto error;
            }
        }
    } else if (dev_target->nodetype == LYS_LEAF) {
        leaf = (struct lys_node_leaf *)dev_target;
        if (deviate->mod == LY_DEVIATE_DEL) {
            if (!leaf->dflt || !ly_strequal(leaf->dflt, value, 1)) {
                LOGVAL(LYE_INARG, LY_VLOG_NONE, NULL, value, "default");
                LOGVAL(LYE_SPEC, LY_VLOG_NONE, NULL, "Value differs from the target being deleted.");
                goto error;
            }
            /* remove value */
            lydict_remove(ctx, leaf->dflt);
            leaf->dflt = NULL;
            leaf->flags &= ~LYS_DFLTJSON;
        } else { /* add (already checked) and replace */
            /* remove value */
            lydict_remove(ctx, leaf->dflt);
            leaf->flags &= ~LYS_DFLTJSON;

            /* set new value */
            leaf->dflt = lydict_insert(ctx, value, u);

            /* remember to check it later (it may not fit now, but the type can be deviated too) */
            ly_set_add(dflt_check, dev_target, 0);
        }
    } else { /* LYS_LEAFLIST */
        llist = (struct lys_node_leaflist *)dev_target;
        if (deviate->mod == LY_DEVIATE_DEL) {
            /* find and remove the value in target list */
            for (i = 0; i < llist->dflt_size; i++) {
                if (llist->dflt[i] && ly_strequal(llist->dflt[i], value, 1)) {
                    /* match, remove the value */
                    lydict_remove(llist->module->ctx, llist->dflt[i]);
                    llist->dflt[i] = NULL;
                    break;
                }
            }
            if (i == llist->dflt_size) {
                LOGVAL(LYE_INARG, LY_VLOG_NONE, NULL, value, "default");
                LOGVAL(LYE_SPEC, LY_VLOG_NONE, NULL, "The default value to delete not found in the target node.");
                goto error;
            }
        } else {
            /* add or replace, anyway we place items into the deviate's list
               which propagates to the target */
            /* we just want to check that the value isn't already in the list */
            for (i = 0; i < llist->dflt_size; i++) {
                if (ly_strequal(llist->dflt[i], value, 1)) {
                    LOGVAL(LYE_INARG, LY_VLOG_NONE, NULL, value, "default");
                    LOGVAL(LYE_SPEC, LY_VLOG_NONE, NULL, "Duplicated default value \"%s\".", value);
                    goto error;
                }
            }
            /* store it in target node */
            llist->dflt[llist->dflt_size++] = lydict_insert(ctx, value, u);

            /* remember to check it later (it may not fit now, but the type can be deviated too) */
            ly_set_add(dflt_check, dev_target, 0);
            llist->flags &= ~LYS_DFLTJSON;
        }
    }

    return EXIT_SUCCESS;
error:
    return EXIT_FAILURE;
}

int
yang_read_deviate_default(struct lys_module *module, struct lys_deviate *deviate,
                          struct lys_node *dev_target, struct ly_set * dflt_check)
{
    int i;
    struct lys_node_leaflist *llist;
    const char **dflt;

    /* check target node type */
    if (module->version < 2 && dev_target->nodetype == LYS_LEAFLIST) {
        LOGVAL(LYE_INSTMT, LY_VLOG_NONE, NULL, "default");
        LOGVAL(LYE_SPEC, LY_VLOG_NONE, NULL, "Target node does not allow \"default\" property.");
        goto error;
    } else if (deviate->dflt_size > 1 && dev_target->nodetype != LYS_LEAFLIST) { /* from YANG 1.1 */
        LOGVAL(LYE_INSTMT, LY_VLOG_NONE, NULL, "default");
        LOGVAL(LYE_SPEC, LY_VLOG_NONE, NULL, "Target node does not allow multiple \"default\" properties.");
        goto error;
    } else if (!(dev_target->nodetype & (LYS_LEAF | LYS_LEAFLIST | LYS_CHOICE))) {
        LOGVAL(LYE_INSTMT, LY_VLOG_NONE, NULL, "default");
        LOGVAL(LYE_SPEC, LY_VLOG_NONE, NULL, "Target node does not allow \"default\" property.");
        goto error;
    }

    if (deviate->mod == LY_DEVIATE_ADD) {
        /* check that there is no current value */
        if ((dev_target->nodetype == LYS_LEAF && ((struct lys_node_leaf *)dev_target)->dflt) ||
                (dev_target->nodetype == LYS_CHOICE && ((struct lys_node_choice *)dev_target)->dflt)) {
            LOGVAL(LYE_INSTMT, LY_VLOG_NONE, NULL, "default");
            LOGVAL(LYE_SPEC, LY_VLOG_NONE, NULL, "Adding property that already exists.");
            goto error;
        }

        /* check collision with mandatory/min-elements */
        if ((dev_target->flags & LYS_MAND_TRUE) ||
                (dev_target->nodetype == LYS_LEAFLIST && ((struct lys_node_leaflist *)dev_target)->min)) {
            LOGVAL(LYE_INCHILDSTMT, LY_VLOG_NONE, NULL, "default", "deviation");
            LOGVAL(LYE_SPEC, LY_VLOG_NONE, NULL,
                   "Adding the \"default\" statement is forbidden on %s statement.",
                   (dev_target->flags & LYS_MAND_TRUE) ? "nodes with the \"mandatory\"" : "leaflists with non-zero \"min-elements\"");
            goto error;
        }
    } else if (deviate->mod == LY_DEVIATE_RPL) {
        /* check that there was a value before */
        if (((dev_target->nodetype & (LYS_LEAF | LYS_LEAFLIST)) && !((struct lys_node_leaf *)dev_target)->dflt) ||
                (dev_target->nodetype == LYS_CHOICE && !((struct lys_node_choice *)dev_target)->dflt)) {
            LOGVAL(LYE_INSTMT, LY_VLOG_NONE, NULL, "default");
            LOGVAL(LYE_SPEC, LY_VLOG_NONE, NULL, "Replacing a property that does not exist.");
            goto error;
        }
    }

    if (dev_target->nodetype == LYS_LEAFLIST) {
        /* reallocate default list in the target */
        llist = (struct lys_node_leaflist *)dev_target;
        if (deviate->mod == LY_DEVIATE_ADD) {
            /* reallocate (enlarge) the unique array of the target */
            dflt = realloc(llist->dflt, (deviate->dflt_size + llist->dflt_size) * sizeof *dflt);
            if (!dflt) {
                LOGMEM;
                goto error;
            }
            llist->dflt = dflt;
        } else if (deviate->mod == LY_DEVIATE_RPL) {
            /* reallocate (replace) the unique array of the target */
            for (i = 0; i < llist->dflt_size; i++) {
                lydict_remove(llist->module->ctx, llist->dflt[i]);
            }
            dflt = realloc(llist->dflt, deviate->dflt_size * sizeof *dflt);
            if (!dflt) {
                LOGMEM;
                goto error;
            }
            llist->dflt = dflt;
            llist->dflt_size = 0;
        }
    }

    for (i = 0; i < deviate->dflt_size; ++i) {
        if (yang_fill_deviate_default(module->ctx, deviate, dev_target, dflt_check, deviate->dflt[i])) {
            goto error;
        }
    }

    return EXIT_SUCCESS;

error:
    return EXIT_FAILURE;
}

int
yang_check_deviate_mandatory(struct lys_deviate *deviate, struct lys_node *dev_target)
{
    struct lys_node *parent;

    /* check target node type */
    if (!(dev_target->nodetype & (LYS_LEAF | LYS_CHOICE | LYS_ANYDATA))) {
        LOGVAL(LYE_INSTMT, LY_VLOG_NONE, NULL, "mandatory");
        LOGVAL(LYE_SPEC, LY_VLOG_NONE, NULL, "Target node does not allow \"mandatory\" property.");
        goto error;
    }

    if (deviate->mod == LY_DEVIATE_ADD) {
        /* check that there is no current value */
        if (dev_target->flags & LYS_MAND_MASK) {
            LOGVAL(LYE_INSTMT, LY_VLOG_NONE, NULL, "mandatory");
            LOGVAL(LYE_SPEC, LY_VLOG_NONE, NULL, "Adding property that already exists.");
            goto error;
        } else {
            if (dev_target->nodetype == LYS_LEAF && ((struct lys_node_leaf *)dev_target)->dflt) {
                /* RFC 6020, 7.6.4 - default statement must not with mandatory true */
                LOGVAL(LYE_INCHILDSTMT, LY_VLOG_NONE, NULL, "mandatory", "leaf");
                LOGVAL(LYE_SPEC, LY_VLOG_NONE, NULL, "The \"mandatory\" statement is forbidden on leaf with \"default\".");
                goto error;
            } else if (dev_target->nodetype == LYS_CHOICE && ((struct lys_node_choice *)dev_target)->dflt) {
                LOGVAL(LYE_INCHILDSTMT, LY_VLOG_NONE, NULL, "mandatory", "choice");
                LOGVAL(LYE_SPEC, LY_VLOG_NONE, NULL, "The \"mandatory\" statement is forbidden on choices with \"default\".");
                goto error;
            }
        }
    } else { /* replace */
        if (!(dev_target->flags & LYS_MAND_MASK)) {
            LOGVAL(LYE_INSTMT, LY_VLOG_NONE, NULL, "mandatory");
            LOGVAL(LYE_SPEC, LY_VLOG_NONE, NULL, "Replacing a property that does not exist.");
            goto error;
        }
    }

    /* remove current mandatory value of the target ... */
    dev_target->flags &= ~LYS_MAND_MASK;

    /* ... and replace it with the value specified in deviation */
    dev_target->flags |= deviate->flags & LYS_MAND_MASK;

    /* check for mandatory node in default case, first find the closest parent choice to the changed node */
    for (parent = dev_target->parent;
         parent && !(parent->nodetype & (LYS_CHOICE | LYS_GROUPING | LYS_ACTION));
         parent = parent->parent) {
        if (parent->nodetype == LYS_CONTAINER && ((struct lys_node_container *)parent)->presence) {
            /* stop also on presence containers */
            break;
        }
    }
    /* and if it is a choice with the default case, check it for presence of a mandatory node in it */
    if (parent && parent->nodetype == LYS_CHOICE && ((struct lys_node_choice *)parent)->dflt) {
        if (lyp_check_mandatory_choice(parent)) {
            goto error;
        }
    }

    return EXIT_SUCCESS;

error:
    return EXIT_FAILURE;
}

int
yang_read_deviate_minmax(struct lys_deviate *deviate, struct lys_node *dev_target, uint32_t value, int type)
{
    uint32_t *ui32val, *min, *max;

    /* check target node type */
    if (dev_target->nodetype == LYS_LEAFLIST) {
        max = &((struct lys_node_leaflist *)dev_target)->max;
        min = &((struct lys_node_leaflist *)dev_target)->min;
    } else if (dev_target->nodetype == LYS_LIST) {
        max = &((struct lys_node_list *)dev_target)->max;
        min = &((struct lys_node_list *)dev_target)->min;
    } else {
        LOGVAL(LYE_INSTMT, LY_VLOG_NONE, NULL, (type) ? "max-elements" : "min-elements");
        LOGVAL(LYE_SPEC, LY_VLOG_NONE, NULL, "Target node does not allow \"%s\" property.", (type) ? "max-elements" : "min-elements");
        goto error;
    }

    ui32val = (type) ? max : min;
    if (deviate->mod == LY_DEVIATE_ADD) {
        /* check that there is no current value */
        if (*ui32val) {
            LOGVAL(LYE_INSTMT, LY_VLOG_NONE, NULL, (type) ? "max-elements" : "min-elements");
            LOGVAL(LYE_SPEC, LY_VLOG_NONE, NULL, "Adding property that already exists.");
            goto error;
        }
    } else if (deviate->mod == LY_DEVIATE_RPL) {
        /* unfortunately, there is no way to check reliably that there
         * was a value before, it could have been the default */
    }

    /* add (already checked) and replace */
    /* set new value specified in deviation */
    *ui32val = value;

    /* check min-elements is smaller than max-elements */
    if (*max && *min > *max) {
        if (type) {
            LOGVAL(LYE_SPEC, LY_VLOG_NONE, NULL, "Invalid value \"%d\" of \"max-elements\".", value);
            LOGVAL(LYE_SPEC, LY_VLOG_NONE, NULL, "\"max-elements\" is smaller than \"min-elements\".");
        } else {
            LOGVAL(LYE_SPEC, LY_VLOG_NONE, NULL, "Invalid value \"%d\" of \"min-elements\".", value);
            LOGVAL(LYE_SPEC, LY_VLOG_NONE, NULL, "\"min-elements\" is bigger than \"max-elements\".");
        }
        goto error;
    }

    return EXIT_SUCCESS;

error:
    return EXIT_FAILURE;
}

int
yang_check_deviate_must(struct lys_module *module, struct unres_schema *unres,
                        struct lys_deviate *deviate, struct lys_node *dev_target)
{
    int i, j, erase_must = 1;
    struct lys_restr **trg_must, *must;
    uint8_t *trg_must_size, must_size;

    /* check target node type */
    switch (dev_target->nodetype) {
        case LYS_LEAF:
            trg_must = &((struct lys_node_leaf *)dev_target)->must;
            trg_must_size = &((struct lys_node_leaf *)dev_target)->must_size;
            break;
        case LYS_CONTAINER:
            trg_must = &((struct lys_node_container *)dev_target)->must;
            trg_must_size = &((struct lys_node_container *)dev_target)->must_size;
            break;
        case LYS_LEAFLIST:
            trg_must = &((struct lys_node_leaflist *)dev_target)->must;
            trg_must_size = &((struct lys_node_leaflist *)dev_target)->must_size;
            break;
        case LYS_LIST:
            trg_must = &((struct lys_node_list *)dev_target)->must;
            trg_must_size = &((struct lys_node_list *)dev_target)->must_size;
            break;
        case LYS_ANYXML:
        case LYS_ANYDATA:
            trg_must = &((struct lys_node_anydata *)dev_target)->must;
            trg_must_size = &((struct lys_node_anydata *)dev_target)->must_size;
            break;
        default:
            LOGVAL(LYE_INSTMT, LY_VLOG_NONE, NULL, "must");
            LOGVAL(LYE_SPEC, LY_VLOG_NONE, NULL, "Target node does not allow \"must\" property.");
            goto error;
    }

    /* flag will be checked again, clear it for now */
    dev_target->flags &= ~LYS_XPATH_DEP;

    if (deviate->mod == LY_DEVIATE_ADD) {
        /* reallocate the must array of the target */
        must = ly_realloc(*trg_must, (deviate->must_size + *trg_must_size) * sizeof *must);
        if (!must) {
            LOGMEM;
            goto error;
        }
        *trg_must = must;
        must_size = *trg_must_size;
        for (i = 0; i < deviate->must_size; ++i) {
            (*trg_must)[must_size].expr = deviate->must[i].expr;
            (*trg_must)[must_size].dsc = deviate->must[i].dsc;
            (*trg_must)[must_size].ref = deviate->must[i].ref;
            (*trg_must)[must_size].emsg = deviate->must[i].emsg;
            (*trg_must)[must_size].eapptag = deviate->must[i].eapptag;
            ++must_size;
        }
        free(deviate->must);
        deviate->must = &must[*trg_must_size];
        *trg_must_size = must_size;
        erase_must = 0;
    } else if (deviate->mod == LY_DEVIATE_DEL) {
        /* find must to delete, we are ok with just matching conditions */
        for (j = 0; j < deviate->must_size; ++j) {
            for (i = 0; i < *trg_must_size; i++) {
                if (ly_strequal(deviate->must[j].expr, (*trg_must)[i].expr, 1)) {
                    /* we have a match, free the must structure ... */
                    lys_restr_free(module->ctx, &((*trg_must)[i]));
                    /* ... and maintain the array */
                    (*trg_must_size)--;
                    if (i != *trg_must_size) {
                        (*trg_must)[i].expr = (*trg_must)[*trg_must_size].expr;
                        (*trg_must)[i].dsc = (*trg_must)[*trg_must_size].dsc;
                        (*trg_must)[i].ref = (*trg_must)[*trg_must_size].ref;
                        (*trg_must)[i].eapptag = (*trg_must)[*trg_must_size].eapptag;
                        (*trg_must)[i].emsg = (*trg_must)[*trg_must_size].emsg;
                    }
                    if (!(*trg_must_size)) {
                        free(*trg_must);
                        *trg_must = NULL;
                    } else {
                        (*trg_must)[*trg_must_size].expr = NULL;
                        (*trg_must)[*trg_must_size].dsc = NULL;
                        (*trg_must)[*trg_must_size].ref = NULL;
                        (*trg_must)[*trg_must_size].eapptag = NULL;
                        (*trg_must)[*trg_must_size].emsg = NULL;
                    }

                    i = -1; /* set match flag */
                    break;
                }
            }
            if (i != -1) {
                /* no match found */
                LOGVAL(LYE_INARG, LY_VLOG_NONE, NULL, deviate->must[j].expr, "must");
                LOGVAL(LYE_SPEC, LY_VLOG_NONE, NULL, "Value does not match any must from the target.");
                goto error;
            }
        }
    }

    /* check XPath dependencies */
    if (*trg_must_size && unres_schema_add_node(module, unres, dev_target, UNRES_XPATH, NULL)) {
        goto error;
    }

    return EXIT_SUCCESS;
error:
    if (deviate->mod == LY_DEVIATE_ADD && erase_must) {
        for (i = 0; i < deviate->must_size; ++i) {
            lys_restr_free(module->ctx, &deviate->must[i]);
        }
        free(deviate->must);
    }
    return EXIT_FAILURE;
}

int
yang_deviate_delete_unique(struct lys_module *module, struct lys_deviate *deviate,
                           struct lys_node_list *list, int index, char * value)
{
    int i, j;

    /* find unique structures to delete */
    for (i = 0; i < list->unique_size; i++) {
        if (list->unique[i].expr_size != deviate->unique[index].expr_size) {
            continue;
        }

        for (j = 0; j < deviate->unique[index].expr_size; j++) {
            if (!ly_strequal(list->unique[i].expr[j], deviate->unique[index].expr[j], 1)) {
                break;
            }
        }

        if (j == deviate->unique[index].expr_size) {
            /* we have a match, free the unique structure ... */
            for (j = 0; j < list->unique[i].expr_size; j++) {
                lydict_remove(module->ctx, list->unique[i].expr[j]);
            }
            free(list->unique[i].expr);
            /* ... and maintain the array */
            list->unique_size--;
            if (i != list->unique_size) {
                list->unique[i].expr_size = list->unique[list->unique_size].expr_size;
                list->unique[i].expr = list->unique[list->unique_size].expr;
            }

            if (!list->unique_size) {
                free(list->unique);
                list->unique = NULL;
            } else {
                list->unique[list->unique_size].expr_size = 0;
                list->unique[list->unique_size].expr = NULL;
            }

            i = -1; /* set match flag */
            break;
        }
    }

    if (i != -1) {
        /* no match found */
        LOGVAL(LYE_INARG, LY_VLOG_NONE, NULL, value, "unique");
        LOGVAL(LYE_SPEC, LY_VLOG_NONE, NULL, "Value differs from the target being deleted.");
        return EXIT_FAILURE;
    }

    return EXIT_SUCCESS;
}

int yang_check_deviate_unique(struct lys_module *module, struct lys_deviate *deviate, struct lys_node *dev_target)
{
    struct lys_node_list *list;
    char *str;
    uint i;
    struct lys_unique *last_unique;

    if (yang_read_deviate_unique(deviate, dev_target)) {
        goto error;
    }
    list = (struct lys_node_list *)dev_target;
    last_unique = &list->unique[list->unique_size];
    for (i = 0; i < deviate->unique_size; ++i) {
        str = (char *) deviate->unique[i].expr;
        if (deviate->mod == LY_DEVIATE_ADD) {
            if (yang_fill_unique(module, list, &list->unique[list->unique_size], str, NULL)) {
                free(str);
                goto error;
            }
            list->unique_size++;
        } else if (deviate->mod == LY_DEVIATE_DEL) {
            if (yang_fill_unique(module, list, &deviate->unique[i], str, NULL)) {
                free(str);
                goto error;
            }
            if (yang_deviate_delete_unique(module, deviate, list, i, str)) {
                free(str);
                goto error;
            }
        }
        free(str);
    }
    if (deviate->mod == LY_DEVIATE_ADD) {
        free(deviate->unique);
        deviate->unique = last_unique;
    }


    return EXIT_SUCCESS;
error:
    if (deviate->mod == LY_DEVIATE_ADD) {
        for (i = i + 1; i < deviate->unique_size; ++i) {
            free(deviate->unique[i].expr);
        }
        free(deviate->unique);
        deviate->unique = last_unique;

    }
    return EXIT_FAILURE;
}

static int
yang_fill_include(struct lys_module *trg, char *value, struct lys_include *inc,
                  struct unres_schema *unres)
{
    const char *str;
    int rc;
    int ret = 0;

    str = lydict_insert_zc(trg->ctx, value);
    rc = lyp_check_include(trg, str, inc, unres);
    if (!rc) {
        /* success, copy the filled data into the final array */
        memcpy(&trg->inc[trg->inc_size], inc, sizeof *inc);
        trg->inc_size++;
    } else if (rc == -1) {
        ret = -1;
    }

    lydict_remove(trg->ctx, str);
    return ret;
}

int
yang_use_extension(struct lys_module *module, struct lys_node *data_node, void *actual, char *value)
{
    char *prefix;
    char *identif;
    const char *ns = NULL;
    int i;

    /* check to the same pointer */
    if (data_node != actual) {
        return EXIT_SUCCESS;
    }

    prefix = strdup(value);
    if (!prefix) {
        LOGMEM;
        goto error;
    }
    /* find prefix anf identificator*/
    identif = strchr(prefix, ':');
    if (!identif) {
        LOGVAL(LYE_INSTMT, LY_VLOG_NONE, NULL, prefix);
        LOGVAL(LYE_SPEC, LY_VLOG_NONE, NULL, "The extension must have prefix.");
        goto error;
    }
    *identif = '\0';
    identif++;

    for(i = 0; i < module->imp_size; ++i) {
        if (!strcmp(module->imp[i].prefix, prefix)) {
            ns = module->imp[i].module->ns;
            break;
        }
    }
    if (!ns && !strcmp(module->prefix, prefix)) {
        ns = (module->type) ? ((struct lys_submodule *)module)->belongsto->ns : module->ns;
    }
    free(prefix);
    return EXIT_SUCCESS;

error:
    free(prefix);
    return EXIT_FAILURE;
}

int
store_flags(struct lys_node *node, uint8_t flags, int config_opt)
{
    struct lys_node *elem;

    node->flags |= (config_opt == CONFIG_IGNORE) ? flags & (~(LYS_CONFIG_MASK | LYS_CONFIG_SET)): flags;
    if (config_opt == CONFIG_INHERIT_ENABLE) {
        if (!(node->flags & LYS_CONFIG_MASK)) {
            /* get config flag from parent */
            if (node->parent) {
                node->flags |= node->parent->flags & LYS_CONFIG_MASK;
            } else {
                /* default config is true */
                node->flags |= LYS_CONFIG_W;
            }
        } else {
            /* do we even care about config flags? */
            for (elem = node; elem && !(elem->nodetype & (LYS_NOTIF | LYS_INPUT | LYS_OUTPUT | LYS_RPC)); elem = elem->parent);

            if (!elem && (node->flags & LYS_CONFIG_W) && node->parent && (node->parent->flags & LYS_CONFIG_R)) {
                LOGVAL(LYE_INARG, LY_VLOG_LYS, node, "true", "config");
                LOGVAL(LYE_SPEC, LY_VLOG_PREV, NULL, "State nodes cannot have configuration nodes as children.");
                return EXIT_FAILURE;
            }
        }
    }

    return EXIT_SUCCESS;
}

int
store_config_flag(struct lys_node *node, int config_opt)
{
    int ret = config_opt;

    switch (node->nodetype) {
    case LYS_CONTAINER:
    case LYS_LEAF:
    case LYS_LEAFLIST:
    case LYS_LIST:
    case LYS_CHOICE:
    case LYS_ANYDATA:
    case LYS_ANYXML:
        if (config_opt == CONFIG_IGNORE) {
            node->flags |= node->flags & (~(LYS_CONFIG_MASK | LYS_CONFIG_SET));
        } else if (config_opt == CONFIG_INHERIT_ENABLE) {
            if (!(node->flags & LYS_CONFIG_MASK)) {
                /* get config flag from parent */
                if (node->parent) {
                    node->flags |= node->parent->flags & LYS_CONFIG_MASK;
                } else {
                    /* default config is true */
                    node->flags |= LYS_CONFIG_W;
                }
            }
        }
        break;
    case LYS_CASE:
        if (config_opt == CONFIG_INHERIT_ENABLE) {
            if (!(node->flags & LYS_CONFIG_MASK)) {
                /* get config flag from parent */
                if (node->parent) {
                    node->flags |= node->parent->flags & LYS_CONFIG_MASK;
                } else {
                    /* default config is true */
                    node->flags |= LYS_CONFIG_W;
                }
            }
        }
        break;
    case LYS_RPC:
    case LYS_ACTION:
    case LYS_NOTIF:
        ret = CONFIG_IGNORE;
        break;
    default:
        break;
    }

    return ret;
}

int
yang_parse_mem(struct lys_module *module, struct lys_submodule *submodule, struct unres_schema *unres,
               const char *data, unsigned int size_data, struct lys_node **node)
{
    unsigned int size;
    YY_BUFFER_STATE bp;
    yyscan_t scanner = NULL;
    int ret = EXIT_SUCCESS, remove_import = 1;
    struct lys_module *trg;
    struct yang_parameter param;

    size = (size_data) ? size_data : strlen(data) + 2;
    yylex_init(&scanner);
    bp = yy_scan_buffer((char *)data, size, scanner);
    yy_switch_to_buffer(bp, scanner);
    param.module = module;
    param.submodule = submodule;
    param.unres = unres;
    param.node = node;
    param.remove_import = &remove_import;
    if (yyparse(scanner, &param)) {
        if (remove_import) {
            trg = (submodule) ? (struct lys_module *)submodule : module;
            yang_free_import(trg->ctx, trg->imp, 0, trg->imp_size);
            yang_free_include(trg->ctx, trg->inc, 0, trg->inc_size);
            trg->inc_size = 0;
            trg->imp_size = 0;
        }
        ret = EXIT_FAILURE;
    }
    yy_delete_buffer(bp, scanner);
    yylex_destroy(scanner);
    return ret;
}

struct lys_module *
yang_read_module(struct ly_ctx *ctx, const char* data, unsigned int size, const char *revision, int implement)
{

    struct lys_module *module = NULL;
    struct unres_schema *unres = NULL;
    struct lys_node *node = NULL;

    unres = calloc(1, sizeof *unres);
    if (!unres) {
        LOGMEM;
        goto error;
    }

    module = calloc(1, sizeof *module);
    if (!module) {
        LOGMEM;
        goto error;
    }

    /* initiale module */
    module->ctx = ctx;
    module->type = 0;
    module->implemented = (implement ? 1 : 0);

    if (yang_parse_mem(module, NULL, unres, data, size, &node)) {
        free_yang_common(module, node);
        goto error;
    }

    if (yang_check_sub_module(module, unres, node)) {
        goto error;
    }

    if (module && unres->count && resolve_unres_schema(module, unres)) {
        goto error;
    }

    if (revision) {
        /* check revision of the parsed model */
        if (!module->rev_size || strcmp(revision, module->rev[0].date)) {
            LOGVRB("Module \"%s\" parsed with the wrong revision (\"%s\" instead \"%s\").",
                   module->name, module->rev[0].date, revision);
            goto error;
        }
    }

    /* check correctness of includes */
    if (lyp_check_include_missing(module)) {
        goto error;
    }

    if (lyp_ctx_add_module(&module)) {
        goto error;
    }

    if (module->deviation_size && !module->implemented) {
        LOGVRB("Module \"%s\" includes deviations, changing its conformance to \"implement\".", module->name);
        /* deviations always causes target to be made implemented,
         * but augents and leafrefs not, so we have to apply them now */
        if (lys_set_implemented(module)) {
            goto error;
        }
    }

    unres_schema_free(NULL, &unres);
    LOGVRB("Module \"%s\" successfully parsed.", module->name);
    return module;

error:
    /* cleanup */
    unres_schema_free(module, &unres);
    if (!module || !module->name) {
        free(module);
        if (ly_vecode != LYVE_SUBMODULE) {
            LOGERR(ly_errno, "Module parsing failed.");
        }
        return NULL;
    }

    LOGERR(ly_errno, "Module \"%s\" parsing failed.", module->name);

    lys_sub_module_remove_devs_augs(module);
    lys_free(module, NULL, 1);
    return NULL;
}

struct lys_submodule *
yang_read_submodule(struct lys_module *module, const char *data, unsigned int size, struct unres_schema *unres)
{
    struct lys_submodule *submodule;
    struct lys_node *node = NULL;

    submodule = calloc(1, sizeof *submodule);
    if (!submodule) {
        LOGMEM;
        goto error;
    }

    submodule->ctx = module->ctx;
    submodule->type = 1;
    submodule->belongsto = module;

    if (yang_parse_mem(module, submodule, unres, data, size, &node)) {
        free_yang_common((struct lys_module *)submodule, node);
        goto error;
    }

    if (yang_check_sub_module((struct lys_module *)submodule, unres, node)) {
        goto error;
    }

    LOGVRB("Submodule \"%s\" successfully parsed.", submodule->name);
    return submodule;

error:
    /* cleanup */
    unres_schema_free((struct lys_module *)submodule, &unres);

    if (!submodule || !submodule->name) {
        free(submodule);
        LOGERR(ly_errno, "Submodule parsing failed.");
        return NULL;
    }

    LOGERR(ly_errno, "Submodule \"%s\" parsing failed.", submodule->name);

    lys_sub_module_remove_devs_augs((struct lys_module *)submodule);
    lys_submodule_module_data_free(submodule);
    lys_submodule_free(submodule, NULL);
    return NULL;
}

static int
read_indent(const char *input, int indent, int size, int in_index, int *out_index, char *output)
{
    int k = 0, j;

    while (in_index < size) {
        if (input[in_index] == ' ') {
            k++;
        } else if (input[in_index] == '\t') {
            /* RFC 6020 6.1.3 tab character is treated as 8 space characters */
            k += 8;
        } else  if (input[in_index] == '\\' && input[in_index + 1] == 't') {
            /* RFC 6020 6.1.3 tab character is treated as 8 space characters */
            k += 8;
            ++in_index;
        } else {
            break;
        }
        ++in_index;
        if (k >= indent) {
            for (j = k - indent; j > 0; --j) {
                output[*out_index] = ' ';
                if (j > 1) {
                    ++(*out_index);
                }
            }
            break;
        }
    }
    return in_index - 1;
}

char *
yang_read_string(const char *input, char *output, int size, int offset, int indent) {
    int i = 0, out_index = offset, space = 0;

    while (i < size) {
        switch (input[i]) {
        case '\n':
            out_index -= space;
            output[out_index] = '\n';
            space = 0;
            i = read_indent(input, indent, size, i + 1, &out_index, output);
            break;
        case ' ':
        case '\t':
            output[out_index] = input[i];
            ++space;
            break;
        case '\\':
            if (input[i + 1] == 'n') {
                out_index -= space;
                output[out_index] = '\n';
                space = 0;
                i = read_indent(input, indent, size, i + 2, &out_index, output);
            } else if (input[i + 1] == 't') {
                output[out_index] = '\t';
                ++i;
                ++space;
            } else if (input[i + 1] == '\\') {
                output[out_index] = '\\';
                ++i;
            } else if ((i + 1) != size && input[i + 1] == '"') {
                output[out_index] = '"';
                ++i;
            } else {
                /* backslash must not be followed by any other character */
                LOGVAL(LYE_INSTMT, LY_VLOG_NONE, NULL, input);
                return NULL;
            }
            break;
        default:
            output[out_index] = input[i];
            space = 0;
            break;
        }
        ++i;
        ++out_index;
    }
    output[out_index] = '\0';
    if (size != out_index) {
        output = realloc(output, out_index + 1);
        if (!output) {
            LOGMEM;
            return NULL;
        }
    }
    return output;
}

/* free function */

static void yang_type_free(struct ly_ctx *ctx, struct lys_type *type)
{
    struct yang_type *stype = (struct yang_type *)type->der;
    int i;

    if (!stype) {
        return ;
    }
    if (type->base == LY_TYPE_DER || type->base == LY_TYPE_ERR || type->base == LY_TYPE_UNION) {
        lydict_remove(ctx, stype->name);
        if (stype->base == LY_TYPE_IDENT && (!(stype->flags & LYS_NO_ERASE_IDENTITY))) {
            for (i = 0; i < type->info.ident.count; ++i) {
                free(type->info.ident.ref[i]);
            }
        }
        if (stype->base == LY_TYPE_UNION) {
            for (i = 0; i < type->info.uni.count; ++i) {
                yang_type_free(ctx, &type->info.uni.types[i]);
            }
            free(type->info.uni.types);
            type->base = LY_TYPE_DER;
        } else {
            type->base = stype->base;
        }
        free(stype);
        type->der = NULL;
    }
    lys_type_free(ctx, type);
    type->base = LY_TYPE_DER;
}

static void
yang_tpdf_free(struct ly_ctx *ctx, struct lys_tpdf *tpdf, uint8_t start, uint8_t size)
{
    uint8_t i;

    assert(ctx);
    if (!tpdf) {
        return;
    }

    for (i = start; i < size; ++i) {
        lydict_remove(ctx, tpdf[i].name);
        lydict_remove(ctx, tpdf[i].dsc);
        lydict_remove(ctx, tpdf[i].ref);

        yang_type_free(ctx, &tpdf[i].type);

        lydict_remove(ctx, tpdf[i].units);
        lydict_remove(ctx, tpdf[i].dflt);
    }
}

static void
yang_free_import(struct ly_ctx *ctx, struct lys_import *imp, uint8_t start, uint8_t size)
{
    uint8_t i;

    for (i = start; i < size; ++i){
        free((char *)imp[i].module);
        lydict_remove(ctx, imp[i].prefix);
        lydict_remove(ctx, imp[i].dsc);
        lydict_remove(ctx, imp[i].ref);
    }
}

static void
yang_free_include(struct ly_ctx *ctx, struct lys_include *inc, uint8_t start, uint8_t size)
{
    uint8_t i;

    for (i = start; i < size; ++i){
        free((char *)inc[i].submodule);
        lydict_remove(ctx, inc[i].dsc);
        lydict_remove(ctx, inc[i].ref);
    }
}

static void
yang_free_ident_base(struct lys_ident *ident, uint32_t start, uint32_t size)
{
    uint32_t i;
    uint8_t j;

    /* free base name */
    for (i = start; i < size; ++i) {
        for (j = 0; j < ident[i].base_size; ++j) {
            free(ident[i].base[j]);
        }
    }
}

static void
yang_free_grouping(struct ly_ctx *ctx, struct lys_node_grp * grp)
{
    yang_tpdf_free(ctx, grp->tpdf, 0, grp->tpdf_size);
    free(grp->tpdf);
}

static void
yang_free_container(struct ly_ctx *ctx, struct lys_node_container * cont)
{
    uint8_t i;

    yang_tpdf_free(ctx, cont->tpdf, 0, cont->tpdf_size);
    free(cont->tpdf);
    lydict_remove(ctx, cont->presence);

    for (i = 0; i < cont->must_size; ++i) {
        lys_restr_free(ctx, &cont->must[i]);
    }
    free(cont->must);

    lys_when_free(ctx, cont->when);
}

static void
yang_free_leaf(struct ly_ctx *ctx, struct lys_node_leaf *leaf)
{
    uint8_t i;

    for (i = 0; i < leaf->must_size; i++) {
        lys_restr_free(ctx, &leaf->must[i]);
    }
    free(leaf->must);

    lys_when_free(ctx, leaf->when);

    yang_type_free(ctx, &leaf->type);
    lydict_remove(ctx, leaf->units);
    lydict_remove(ctx, leaf->dflt);
}

static void
yang_free_leaflist(struct ly_ctx *ctx, struct lys_node_leaflist *leaflist)
{
    uint8_t i;

    for (i = 0; i < leaflist->must_size; i++) {
        lys_restr_free(ctx, &leaflist->must[i]);
    }
    free(leaflist->must);

    for (i = 0; i < leaflist->dflt_size; i++) {
        lydict_remove(ctx, leaflist->dflt[i]);
    }
    free(leaflist->dflt);

    lys_when_free(ctx, leaflist->when);

    yang_type_free(ctx, &leaflist->type);
    lydict_remove(ctx, leaflist->units);
}

static void
yang_free_list(struct ly_ctx *ctx, struct lys_node_list *list)
{
    uint8_t i;

    yang_tpdf_free(ctx, list->tpdf, 0, list->tpdf_size);
    free(list->tpdf);

    for (i = 0; i < list->must_size; ++i) {
        lys_restr_free(ctx, &list->must[i]);
    }
    free(list->must);

    lys_when_free(ctx, list->when);

    for (i = 0; i < list->unique_size; ++i) {
        free(list->unique[i].expr);
    }
    free(list->unique);

    free(list->keys);
}

static void
yang_free_choice(struct ly_ctx *ctx, struct lys_node_choice *choice)
{
    free(choice->dflt);
    lys_when_free(ctx, choice->when);
}

static void
yang_free_anydata(struct ly_ctx *ctx, struct lys_node_anydata *anydata)
{
    uint8_t i;

    for (i = 0; i < anydata->must_size; ++i) {
        lys_restr_free(ctx, &anydata->must[i]);
    }
    free(anydata->must);

    lys_when_free(ctx, anydata->when);
}

static void
yang_free_inout(struct ly_ctx *ctx, struct lys_node_inout *inout)
{
    uint8_t i;

    yang_tpdf_free(ctx, inout->tpdf, 0, inout->tpdf_size);
    free(inout->tpdf);

    for (i = 0; i < inout->must_size; ++i) {
        lys_restr_free(ctx, &inout->must[i]);
    }
    free(inout->must);
}

static void
yang_free_notif(struct ly_ctx *ctx, struct lys_node_notif *notif)
{
    uint8_t i;

    yang_tpdf_free(ctx, notif->tpdf, 0, notif->tpdf_size);
    free(notif->tpdf);

    for (i = 0; i < notif->must_size; ++i) {
        lys_restr_free(ctx, &notif->must[i]);
    }
    free(notif->must);
}

static void
yang_free_uses(struct ly_ctx *ctx, struct lys_node_uses *uses)
{
    int i, j;

    for (i = 0; i < uses->refine_size; i++) {
        lydict_remove(ctx, uses->refine[i].target_name);
        lydict_remove(ctx, uses->refine[i].dsc);
        lydict_remove(ctx, uses->refine[i].ref);

        for (j = 0; j < uses->refine[i].must_size; j++) {
            lys_restr_free(ctx, &uses->refine[i].must[j]);
        }
        free(uses->refine[i].must);

        for (j = 0; j < uses->refine[i].dflt_size; j++) {
            lydict_remove(ctx, uses->refine[i].dflt[j]);
        }
        free(uses->refine[i].dflt);

        if (uses->refine[i].target_type & LYS_CONTAINER) {
            lydict_remove(ctx, uses->refine[i].mod.presence);
        }
    }
    free(uses->refine);

    lys_when_free(ctx, uses->when);
}

static void
yang_free_nodes(struct ly_ctx *ctx, struct lys_node *node)
{
    struct lys_node *tmp, *child, *sibling;

    if (!node) {
        return;
    }
    tmp = node;

    while (tmp) {
        child = tmp->child;
        sibling = tmp->next;
        /* common part */
        lydict_remove(ctx, tmp->name);
        if (!(tmp->nodetype & (LYS_INPUT | LYS_OUTPUT))) {
            lys_iffeature_free(tmp->iffeature, tmp->iffeature_size);
            lydict_remove(ctx, tmp->dsc);
            lydict_remove(ctx, tmp->ref);
        }

        switch (tmp->nodetype) {
        case LYS_GROUPING:
        case LYS_RPC:
        case LYS_ACTION:
            yang_free_grouping(ctx, (struct lys_node_grp *)tmp);
            break;
        case LYS_CONTAINER:
            yang_free_container(ctx, (struct lys_node_container *)tmp);
            break;
        case LYS_LEAF:
            yang_free_leaf(ctx, (struct lys_node_leaf *)tmp);
            break;
        case LYS_LEAFLIST:
            yang_free_leaflist(ctx, (struct lys_node_leaflist *)tmp);
            break;
        case LYS_LIST:
            yang_free_list(ctx, (struct lys_node_list *)tmp);
            break;
        case LYS_CHOICE:
            yang_free_choice(ctx, (struct lys_node_choice *)tmp);
            break;
        case LYS_CASE:
            lys_when_free(ctx, ((struct lys_node_case *)tmp)->when);
            break;
        case LYS_ANYXML:
        case LYS_ANYDATA:
            yang_free_anydata(ctx, (struct lys_node_anydata *)tmp);
            break;
        case LYS_INPUT:
        case LYS_OUTPUT:
            yang_free_inout(ctx, (struct lys_node_inout *)tmp);
            break;
        case LYS_NOTIF:
            yang_free_notif(ctx, (struct lys_node_notif *)tmp);
            break;
        case LYS_USES:
            yang_free_uses(ctx, (struct lys_node_uses *)tmp);
            break;
        default:
            break;
        }

        yang_free_nodes(ctx, child);
        free(tmp);
        tmp = sibling;
    }
}

static void
yang_free_augment(struct ly_ctx *ctx, struct lys_node_augment *aug)
{
    lydict_remove(ctx, aug->target_name);
    lydict_remove(ctx, aug->dsc);
    lydict_remove(ctx, aug->ref);

    lys_iffeature_free(aug->iffeature, aug->iffeature_size);
    lys_when_free(ctx, aug->when);
    yang_free_nodes(ctx, aug->child);
}

static void
yang_free_deviate(struct ly_ctx *ctx, struct lys_deviation *dev, uint index)
{
    uint i, j;

    for (i = index; i < dev->deviate_size; ++i) {
        lydict_remove(ctx, dev->deviate[i].units);

        if (dev->deviate[i].type) {
            yang_type_free(ctx, dev->deviate[i].type);
        }

        for (j = 0; j < dev->deviate[i].dflt_size; ++j) {
            lydict_remove(ctx, dev->deviate[i].dflt[j]);
        }
        free(dev->deviate[i].dflt);

        for (j = 0; j < dev->deviate[i].must_size; ++j) {
            lys_restr_free(ctx, &dev->deviate[i].must[j]);
        }
        free(dev->deviate[i].must);

        for (j = 0; j < dev->deviate[i].unique_size; ++j) {
            free(dev->deviate[i].unique[j].expr);
        }
        free(dev->deviate[i].unique);
    }
}

/* free common item from module and submodule */
static void
free_yang_common(struct lys_module *module, struct lys_node *node)
{
    uint i;
    yang_tpdf_free(module->ctx, module->tpdf, 0, module->tpdf_size);
    module->tpdf_size = 0;
    yang_free_ident_base(module->ident, 0, module->ident_size);
    yang_free_nodes(module->ctx, node);
    for (i = 0; i < module->augment_size; ++i) {
        yang_free_augment(module->ctx, &module->augment[i]);
    }
    module->augment_size = 0;
    for (i = 0; i < module->deviation_size; ++i) {
        yang_free_deviate(module->ctx, &module->deviation[i], 0);
        free(module->deviation[i].deviate);
    }
    module->deviation_size = 0;
}

/* check function*/

int
yang_check_imports(struct lys_module *module, struct unres_schema *unres)
{
    struct lys_import *imp;
    struct lys_include *inc;
    uint8_t imp_size, inc_size, j = 0, i = 0;
    size_t size;
    char *s;

    imp = module->imp;
    imp_size = module->imp_size;
    inc = module->inc;
    inc_size = module->inc_size;

    if (imp_size) {
        size = (imp_size * sizeof *module->imp) + sizeof(void*);
        module->imp_size = 0;
        module->imp = calloc(1, size);
        if (!module->imp) {
            LOGMEM;
            goto error;
        }
        /* set stop block for possible realloc */
        module->imp[imp_size].module = (void*)0x1;
    }

    if (inc_size) {
        size = (inc_size * sizeof *module->inc) + sizeof(void*);
        module->inc_size = 0;
        module->inc = calloc(1, size);
        if (!module->inc) {
            LOGMEM;
            goto error;
        }
        /* set stop block for possible realloc */
        module->inc[inc_size].submodule = (void*)0x1;
    }

    for (i = 0; i < imp_size; ++i) {
        s = (char *) imp[i].module;
        imp[i].module = NULL;
        if (yang_fill_import(module, &imp[i], &module->imp[module->imp_size], s)) {
            ++i;
            goto error;
        }
    }
    for (j = 0; j < inc_size; ++j) {
        s = (char *) inc[j].submodule;
        inc[j].submodule = NULL;
        if (yang_fill_include(module, s, &inc[j], unres)) {
            ++j;
            goto error;
        }
    }
    free(inc);
    free(imp);

    return EXIT_SUCCESS;

error:
    yang_free_import(module->ctx, imp, i, imp_size);
    yang_free_include(module->ctx, inc, j, inc_size);
    free(imp);
    free(inc);
    return EXIT_FAILURE;
}

static int
yang_check_iffeatures(struct lys_module *module, void *ptr, void *parent, enum yytokentype type, struct unres_schema *unres)
{
    struct lys_iffeature *iffeature;
    uint8_t *ptr_size, size, i;
    char *s;
    int parent_is_feature = 0;

    switch (type) {
    case FEATURE_KEYWORD:
        iffeature = ((struct lys_feature *)parent)->iffeature;
        size = ((struct lys_feature *)parent)->iffeature_size;
        ptr_size = &((struct lys_feature *)parent)->iffeature_size;
        parent_is_feature = 1;
        break;
    case IDENTITY_KEYWORD:
        iffeature = ((struct lys_ident *)parent)->iffeature;
        size = ((struct lys_ident *)parent)->iffeature_size;
        ptr_size = &((struct lys_ident *)parent)->iffeature_size;
        break;
    case ENUM_KEYWORD:
        iffeature = ((struct lys_type_enum *)ptr)->iffeature;
        size = ((struct lys_type_enum *)ptr)->iffeature_size;
        ptr_size = &((struct lys_type_enum *)ptr)->iffeature_size;
        break;
    case BIT_KEYWORD:
        iffeature = ((struct lys_type_bit *)ptr)->iffeature;
        size = ((struct lys_type_bit *)ptr)->iffeature_size;
        ptr_size = &((struct lys_type_bit *)ptr)->iffeature_size;
        break;
    case REFINE_KEYWORD:
        iffeature = ((struct lys_refine *)ptr)->iffeature;
        size = ((struct lys_refine *)ptr)->iffeature_size;
        ptr_size = &((struct lys_refine *)ptr)->iffeature_size;
        break;
    default:
        iffeature = ((struct lys_node *)parent)->iffeature;
        size = ((struct lys_node *)parent)->iffeature_size;
        ptr_size = &((struct lys_node *)parent)->iffeature_size;
        break;
    }

    *ptr_size = 0;
    for (i = 0; i < size; ++i) {
        s = (char *)iffeature[i].features;
        iffeature[i].features = NULL;
        if (yang_fill_iffeature(module, &iffeature[i], parent, s, unres, parent_is_feature)) {
            *ptr_size = size;
            return EXIT_FAILURE;
        }
        (*ptr_size)++;
    }

    return EXIT_SUCCESS;
}

static int
yang_check_identityref(struct lys_module *module, struct lys_type *type, struct unres_schema *unres)
{
    uint size, i;
    int rc;
    struct lys_ident **ref;
    const char *value;
    char *expr;

    ref = type->info.ident.ref;
    size = type->info.ident.count;
    type->info.ident.count = 0;
    type->info.ident.ref = NULL;
    ((struct yang_type *)type->der)->flags |= LYS_NO_ERASE_IDENTITY;

    for (i = 0; i < size; ++i) {
        expr = (char *)ref[i];
        /* store in the JSON format */
        value = transform_schema2json(module, expr);
        free(expr);

        if (!value) {
            goto error;
        }
        rc = unres_schema_add_str(module, unres, type, UNRES_TYPE_IDENTREF, value);
        lydict_remove(module->ctx, value);

        if (rc == -1) {
            goto error;
        }
    }
    free(ref);

    return EXIT_SUCCESS;
error:
    for (i = i+1; i < size; ++i) {
        free(ref[i]);
    }
    free(ref);
    return EXIT_FAILURE;
}

int
yang_check_typedef(struct lys_module *module, struct lys_node *parent, struct unres_schema *unres)
{
    struct lys_tpdf *tpdf;
    uint8_t j, i, tpdf_size, *ptr_tpdf_size;
    struct yang_type *stype;

    if (!parent) {
        tpdf = module->tpdf;
        ptr_tpdf_size = &module->tpdf_size;
    } else {
        switch (parent->nodetype) {
        case LYS_GROUPING:
            tpdf = ((struct lys_node_grp *)parent)->tpdf;
            ptr_tpdf_size = &((struct lys_node_grp *)parent)->tpdf_size;
            break;
        case LYS_CONTAINER:
            tpdf = ((struct lys_node_container *)parent)->tpdf;
            ptr_tpdf_size = &((struct lys_node_container *)parent)->tpdf_size;
            break;
        case LYS_LIST:
            tpdf = ((struct lys_node_list *)parent)->tpdf;
            ptr_tpdf_size = &((struct lys_node_list *)parent)->tpdf_size;
            break;
        case LYS_RPC:
        case LYS_ACTION:
            tpdf = ((struct lys_node_rpc_action *)parent)->tpdf;
            ptr_tpdf_size = &((struct lys_node_rpc_action *)parent)->tpdf_size;
            break;
        case LYS_INPUT:
        case LYS_OUTPUT:
            tpdf = ((struct lys_node_inout *)parent)->tpdf;
            ptr_tpdf_size = &((struct lys_node_inout *)parent)->tpdf_size;
            break;
        case LYS_NOTIF:
            tpdf = ((struct lys_node_notif *)parent)->tpdf;
            ptr_tpdf_size = &((struct lys_node_notif *)parent)->tpdf_size;
            break;
        default:
            LOGINT;
            return EXIT_FAILURE;
        }
    }

    tpdf_size = *ptr_tpdf_size;
    *ptr_tpdf_size = 0;

    for (i = 0; i < tpdf_size; ++i) {
        if (lyp_check_identifier(tpdf[i].name, LY_IDENT_TYPE, module, parent)) {
            goto error;
        }
        tpdf[i].type.parent = &tpdf[i];

        stype = (struct yang_type *)tpdf[i].type.der;
        if (stype->base == LY_TYPE_ENUM) {
            for (j = 0; j < tpdf[i].type.info.enums.count; ++j) {
                if (yang_check_iffeatures(module, &tpdf[i].type.info.enums.enm[j], &tpdf[i], ENUM_KEYWORD, unres)) {
                    goto error;
                }
            }
        } else if (stype->base == LY_TYPE_BITS) {
            for (j = 0; j < tpdf[i].type.info.bits.count; ++j) {
                if (yang_check_iffeatures(module, &tpdf[i].type.info.bits.bit[j], &tpdf[i], BIT_KEYWORD, unres)) {
                    goto error;
                }
            }
        } else if (stype->base == LY_TYPE_IDENT) {
            if (yang_check_identityref(module, &tpdf[i].type, unres)) {
                goto error;
            }
        }

        if (unres_schema_add_node(module, unres, &tpdf[i].type, UNRES_TYPE_DER_TPDF, parent) == -1) {
            goto error;
        }

        (*ptr_tpdf_size)++;
        /* check default value*/
        if (unres_schema_add_node(module, unres, &tpdf[i].type, UNRES_TYPE_DFLT, (struct lys_node *)(&tpdf[i].dflt)) == -1)  {
            ++i;
            goto error;
        }
    }

    return EXIT_SUCCESS;

error:
    yang_tpdf_free(module->ctx, tpdf, i, tpdf_size);
    return EXIT_FAILURE;
}

static int
yang_check_identities(struct lys_module *module, struct unres_schema *unres)
{
    uint32_t i, size, base_size;
    uint8_t j;

    size = module->ident_size;
    module->ident_size = 0;
    for (i = 0; i < size; ++i) {
        base_size = module->ident[i].base_size;
        module->ident[i].base_size = 0;
        for (j = 0; j < base_size; ++j) {
            if (yang_read_base(module, &module->ident[i], (char *)module->ident[i].base[j], unres)) {
                ++j;
                module->ident_size = size;
                goto error;
            }
        }
        module->ident_size++;
        if (yang_check_iffeatures(module, NULL, &module->ident[i], IDENTITY_KEYWORD, unres)) {
            goto error;
        }
    }

    return EXIT_SUCCESS;

error:
    for (; j< module->ident[i].base_size; ++j) {
        free(module->ident[i].base[j]);
    }
    yang_free_ident_base(module->ident, i + 1, size);
    return EXIT_FAILURE;
}

static int
yang_check_container(struct lys_module *module, struct lys_node_container *cont, struct lys_node **child,
                     int config_opt, struct unres_schema *unres)
{
    if (yang_check_typedef(module, (struct lys_node *)cont, unres)) {
        goto error;
    }

    if (yang_check_iffeatures(module, NULL, cont, CONTAINER_KEYWORD, unres)) {
        goto error;
    }

    if (yang_check_nodes(module, (struct lys_node *)cont, *child, config_opt, unres)) {
        *child = NULL;
        goto error;
    }
    *child = NULL;

    /* check XPath dependencies */
    if ((cont->when || cont->must_size) && (unres_schema_add_node(module, unres, cont, UNRES_XPATH, NULL) == -1)) {
        goto error;
    }

    return EXIT_SUCCESS;
error:
    return EXIT_FAILURE;
}

static int
yang_check_leaf(struct lys_module *module, struct lys_node_leaf *leaf, struct unres_schema *unres)
{
    int i;
    struct yang_type *stype;

    stype = (struct yang_type *)leaf->type.der;
    if (stype->base == LY_TYPE_ENUM) {
        for (i = 0; i < leaf->type.info.enums.count; ++i) {
            if (yang_check_iffeatures(module, &leaf->type.info.enums.enm[i], leaf, ENUM_KEYWORD, unres)) {
                yang_type_free(module->ctx, &leaf->type);
                goto error;
            }
        }
    } else if (stype->base == LY_TYPE_BITS) {
        for (i = 0; i < leaf->type.info.bits.count; ++i) {
            if (yang_check_iffeatures(module, &leaf->type.info.bits.bit[i], leaf, BIT_KEYWORD, unres)) {
                yang_type_free(module->ctx, &leaf->type);
                goto error;
            }
        }
    } else if (stype->base == LY_TYPE_IDENT) {
        if (yang_check_identityref(module, &leaf->type, unres)) {
            yang_type_free(module->ctx, &leaf->type);
            goto error;
        }
    }

    if (yang_check_iffeatures(module, NULL, leaf, LEAF_KEYWORD, unres)) {
        yang_type_free(module->ctx, &leaf->type);
        goto error;
    }

    if (unres_schema_add_node(module, unres, &leaf->type, UNRES_TYPE_DER, (struct lys_node *)leaf) == -1) {
        yang_type_free(module->ctx, &leaf->type);
        goto error;
    }

    if (unres_schema_add_node(module, unres, &leaf->type, UNRES_TYPE_DFLT, (struct lys_node *)&leaf->dflt) == -1) {
        goto error;
    }

    /* check XPath dependencies */
    if ((leaf->when || leaf->must_size) && (unres_schema_add_node(module, unres, leaf, UNRES_XPATH, NULL) == -1)) {
        goto error;
    }

    return EXIT_SUCCESS;
error:
    return EXIT_FAILURE;
}

static int
yang_check_leaflist(struct lys_module *module, struct lys_node_leaflist *leaflist, struct unres_schema *unres)
{
    int i, j;
    struct yang_type *stype;

    stype = (struct yang_type *)leaflist->type.der;
    if (stype->base == LY_TYPE_ENUM) {
        for (i = 0; i < leaflist->type.info.enums.count; ++i) {
            if (yang_check_iffeatures(module, &leaflist->type.info.enums.enm[i], leaflist, ENUM_KEYWORD, unres)) {
                yang_type_free(module->ctx, &leaflist->type);
                goto error;
            }
        }
    } else if (stype->base == LY_TYPE_BITS) {
        for (i = 0; i < leaflist->type.info.bits.count; ++i) {
            if (yang_check_iffeatures(module, &leaflist->type.info.bits.bit[i], leaflist, BIT_KEYWORD, unres)) {
                yang_type_free(module->ctx, &leaflist->type);
                goto error;
            }
        }
    } else if (stype->base == LY_TYPE_IDENT) {
        if (yang_check_identityref(module, &leaflist->type, unres)) {
            yang_type_free(module->ctx, &leaflist->type);
            goto error;
        }
    }

    if (yang_check_iffeatures(module, NULL, leaflist, LEAF_LIST_KEYWORD, unres)) {
        yang_type_free(module->ctx, &leaflist->type);
        goto error;
    }

    if (unres_schema_add_node(module, unres, &leaflist->type, UNRES_TYPE_DER, (struct lys_node *)leaflist) == -1) {
        yang_type_free(module->ctx, &leaflist->type);
        goto error;
    }

    for (i = 0; i < leaflist->dflt_size; ++i) {
        /* check for duplicity in case of configuration data,
         * in case of status data duplicities are allowed */
        if (leaflist->flags & LYS_CONFIG_W) {
            for (j = i +1; j < leaflist->dflt_size; ++j) {
                if (ly_strequal(leaflist->dflt[i], leaflist->dflt[j], 1)) {
                    LOGVAL(LYE_INARG, LY_VLOG_LYS, leaflist, leaflist->dflt[i], "default");
                    LOGVAL(LYE_SPEC, LY_VLOG_LYS, leaflist, "Duplicated default value \"%s\".", leaflist->dflt[i]);
                    goto error;
                }
            }
        }
        /* check default value (if not defined, there still could be some restrictions
         * that need to be checked against a default value from a derived type) */
        if (unres_schema_add_node(module, unres, &leaflist->type, UNRES_TYPE_DFLT, (struct lys_node *)(&leaflist->dflt[i])) == -1) {
            goto error;
        }
    }

    /* check XPath dependencies */
    if ((leaflist->when || leaflist->must_size) && (unres_schema_add_node(module, unres, leaflist, UNRES_XPATH, NULL) == -1)) {
        goto error;
    }

    return EXIT_SUCCESS;
error:
    return EXIT_FAILURE;
}

static int
yang_check_list(struct lys_module *module, struct lys_node_list *list, struct lys_node **child,
                int config_opt, struct unres_schema *unres)
{
    struct lys_node *node;

    if (yang_check_typedef(module, (struct lys_node *)list, unres)) {
        goto error;
    }

    if (yang_check_iffeatures(module, NULL, list, LIST_KEYWORD, unres)) {
        goto error;
    }

    if (list->flags & LYS_CONFIG_R) {
        /* RFC 6020, 7.7.5 - ignore ordering when the list represents state data
         * ignore oredering MASK - 0x7F
         */
        list->flags &= 0x7F;
    }
    /* check - if list is configuration, key statement is mandatory
     * (but only if we are not in a grouping or augment, then the check is deferred) */
    for (node = (struct lys_node *)list; node && !(node->nodetype & (LYS_GROUPING | LYS_AUGMENT)); node = node->parent);
    if (!node && (list->flags & LYS_CONFIG_W) && !list->keys) {
        LOGVAL(LYE_MISSCHILDSTMT, LY_VLOG_LYS, list, "key", "list");
        goto error;
    }

    if (yang_check_nodes(module, (struct lys_node *)list, *child, config_opt, unres)) {
        *child = NULL;
        goto error;
    }
    *child = NULL;

    if (list->keys && yang_read_key(module, list, unres)) {
        goto error;
    }

    if (yang_read_unique(module, list, unres)) {
        goto error;
    }

    /* check XPath dependencies */
    if ((list->when || list->must_size) && (unres_schema_add_node(module, unres, list, UNRES_XPATH, NULL) == -1)) {
        goto error;
    }

    return EXIT_SUCCESS;
error:
    return EXIT_FAILURE;
}

static int
yang_check_choice(struct lys_module *module, struct lys_node_choice *choice, struct lys_node **child,
                  int config_opt, struct unres_schema *unres)
{
    char *value;

    if (yang_check_iffeatures(module, NULL, choice, CHOICE_KEYWORD, unres)) {
        free(choice->dflt);
        choice->dflt = NULL;
        goto error;
    }

    if (yang_check_nodes(module, (struct lys_node *)choice, *child, config_opt,  unres)) {
        *child = NULL;
        free(choice->dflt);
        choice->dflt = NULL;
        goto error;
    }
    *child = NULL;

    if (choice->dflt) {
        value = (char *)choice->dflt;
        choice->dflt = NULL;
        if (unres_schema_add_str(module, unres, choice, UNRES_CHOICE_DFLT, value) == -1) {
            free(value);
            goto error;
        }
        free(value);
    }

    /* check XPath dependencies */
    if ((choice->when) && (unres_schema_add_node(module, unres, choice, UNRES_XPATH, NULL) == -1)) {
        goto error;
    }

    return EXIT_SUCCESS;
error:
    return EXIT_FAILURE;
}

static int
yang_check_rpc_action(struct lys_module *module, struct lys_node_rpc_action *rpc, struct lys_node **child,
                      int config_opt, struct unres_schema *unres)
{
    struct lys_node *node;

    if (rpc->nodetype == LYS_ACTION) {
        for (node = rpc->parent; node; node = lys_parent(node)) {
            if ((node->nodetype & (LYS_RPC | LYS_ACTION | LYS_NOTIF))
                    || ((node->nodetype == LYS_LIST) && !((struct lys_node_list *)node)->keys)) {
                LOGVAL(LYE_INPAR, LY_VLOG_LYS, rpc->parent, strnodetype(node->nodetype), "action");
                goto error;
            }
        }
    }
    if (yang_check_typedef(module, (struct lys_node *)rpc, unres)) {
        goto error;
    }

    if (yang_check_iffeatures(module, NULL, rpc, RPC_KEYWORD, unres)) {
        goto error;
    }

    if (yang_check_nodes(module, (struct lys_node *)rpc, *child, config_opt, unres)) {
        *child = NULL;
        goto error;
    }
    *child = NULL;

    return EXIT_SUCCESS;
error:
    return EXIT_FAILURE;
}

static int
yang_check_notif(struct lys_module *module, struct lys_node_notif *notif, struct lys_node **child,
                 int config_opt, struct unres_schema *unres)
{
    if (yang_check_typedef(module, (struct lys_node *)notif, unres)) {
        goto error;
    }

    if (yang_check_iffeatures(module, NULL, notif, NOTIFICATION_KEYWORD, unres)) {
        goto error;
    }

    if (yang_check_nodes(module, (struct lys_node *)notif, *child, config_opt, unres)) {
        *child = NULL;
        goto error;
    }
    *child = NULL;

    /* check XPath dependencies */
    if ((notif->must_size) && (unres_schema_add_node(module, unres, notif, UNRES_XPATH, NULL) == -1)) {
        goto error;
    }

    return EXIT_SUCCESS;
error:
    return EXIT_FAILURE;
}

static int
yang_check_augment(struct lys_module *module, struct lys_node_augment *augment, int config_opt, struct unres_schema *unres)
{
    struct lys_node *child;

    child = augment->child;
    augment->child = NULL;

    if (yang_check_iffeatures(module, NULL, augment, AUGMENT_KEYWORD, unres)) {
        yang_free_nodes(module->ctx, child);
        goto error;
    }

    if (yang_check_nodes(module, (struct lys_node *)augment, child, config_opt, unres)) {
        goto error;
    }

    /* check XPath dependencies */
    if (augment->when && (unres_schema_add_node(module, unres, augment, UNRES_XPATH, NULL) == -1)) {
        goto error;
    }

    return EXIT_SUCCESS;
error:
    return EXIT_FAILURE;
}

static int
yang_check_uses(struct lys_module *module, struct lys_node_uses *uses, int config_opt, struct unres_schema *unres)
{
    uint i, size;

    size = uses->augment_size;
    uses->augment_size = 0;

    if (yang_check_iffeatures(module, NULL, uses, USES_KEYWORD, unres)) {
        goto error;
    }

    for (i = 0; i < uses->refine_size; ++i) {
         if (yang_check_iffeatures(module, &uses->refine[i], uses, REFINE_KEYWORD, unres)) {
            goto error;
        }
    }

    for (i = 0; i < size; ++i) {
        uses->augment_size++;
        uses->augment[i].nacm = uses->nacm;
        if (yang_check_augment(module, &uses->augment[i], config_opt, unres)) {
            goto error;
        }
    }

    if (unres_schema_add_node(module, unres, uses, UNRES_USES, NULL) == -1) {
        goto error;
    }

    /* check XPath dependencies */
    if (uses->when && (unres_schema_add_node(module, unres, uses, UNRES_XPATH, NULL) == -1)) {
        goto error;
    }

    return EXIT_SUCCESS;
error:
    for (i = uses->augment_size; i < size; ++i) {
        yang_free_augment(module->ctx, &uses->augment[i]);
    }
    return EXIT_FAILURE;
}

static int
yang_check_nodes(struct lys_module *module, struct lys_node *parent, struct lys_node *nodes,
                 int config_opt, struct unres_schema *unres)
{
    struct lys_node *node = nodes, *sibling, *child;

    while (node) {
        sibling = node->next;
        child = node->child;
        node->next = NULL;
        node->child = NULL;
        node->prev = node;
        if (parent && parent->nodetype != LYS_GROUPING) {
            node->nacm = parent->nacm;
        }

        if (lys_node_addchild(parent, module->type ? ((struct lys_submodule *)module)->belongsto: module, node)) {
            lys_node_unlink(node);
            node->next = sibling;
            sibling = node;
            goto error;
        }
        config_opt = store_config_flag(node, config_opt);

        switch (node->nodetype) {
        case LYS_GROUPING:
            if (yang_check_typedef(module, node, unres)) {
                goto error;
            }
            if (yang_check_iffeatures(module, NULL, node, GROUPING_KEYWORD, unres)) {
                goto error;
            }
            if (yang_check_nodes(module, node, child, config_opt, unres)) {
                child = NULL;
                goto error;
            }
            break;
        case LYS_CONTAINER:
            if (yang_check_container(module, (struct lys_node_container *)node, &child, config_opt, unres)) {
                goto error;
            }
            break;
        case LYS_LEAF:
            if (yang_check_leaf(module, (struct lys_node_leaf *)node, unres)) {
                child = NULL;
                goto error;
            }
            break;
        case LYS_LEAFLIST:
            if (yang_check_leaflist(module, (struct lys_node_leaflist *)node, unres)) {
                child = NULL;
                goto error;
            }
            break;
        case LYS_LIST:
            if (yang_check_list(module, (struct lys_node_list *)node, &child, config_opt, unres)) {
                goto error;
            }
            break;
        case LYS_CHOICE:
            if (yang_check_choice(module, (struct lys_node_choice *)node, &child, config_opt, unres)) {
                goto error;
            }
            break;
        case LYS_CASE:
            if (yang_check_iffeatures(module, NULL, node, CASE_KEYWORD, unres)) {
                goto error;
            }
            if (yang_check_nodes(module, node, child, config_opt, unres)) {
                child = NULL;
                goto error;
            }
            break;
        case LYS_ANYDATA:
        case LYS_ANYXML:
            if (yang_check_iffeatures(module, NULL, node, CHOICE_KEYWORD, unres)) {
                goto error;
            }
            if (yang_check_nodes(module, node, child, config_opt, unres)) {
                child = NULL;
                goto error;
            }
            /* check XPath dependencies */
            if ((((struct lys_node_anydata *)node)->when) && (unres_schema_add_node(module, unres, node, UNRES_XPATH, NULL) == -1)) {
                goto error;
            }
            break;
        case LYS_RPC:
        case LYS_ACTION:
            if (yang_check_rpc_action(module, (struct lys_node_rpc_action *)node, &child, config_opt, unres)){
                goto error;
            }
            break;
        case LYS_INPUT:
        case LYS_OUTPUT:
            if (yang_check_typedef(module, node, unres)) {
                goto error;
            }
            if (yang_check_nodes(module, node, child, config_opt, unres)) {
                child = NULL;
                goto error;
            }
            /* check XPath dependencies */
            if (((struct lys_node_inout *)node)->must_size &&
                (unres_schema_add_node(module, unres, node, UNRES_XPATH, NULL) == -1)) {
                goto error;
            }
            break;
        case LYS_NOTIF:
            if (yang_check_notif(module, (struct lys_node_notif *)node, &child, config_opt, unres)) {
                goto error;
            }
            break;
        case LYS_USES:
            if (yang_check_uses(module, (struct lys_node_uses *)node, config_opt, unres)) {
                child = NULL;
                goto error;
            }
            break;
        default:
            LOGINT;
            goto error;
        }
        node = sibling;
    }

    return EXIT_SUCCESS;
error:
    yang_free_nodes(module->ctx, sibling);
    yang_free_nodes(module->ctx, child);
    return EXIT_FAILURE;
}

static int
yang_check_deviate(struct lys_module *module, struct unres_schema *unres, struct lys_deviate *deviate,
                   struct lys_node *dev_target, struct ly_set *dflt_check)
{
    struct lys_node_leaflist *llist;
    struct lys_type *type;
    struct lys_tpdf *tmp_parent;
    int i, j;

    if (deviate->must_size && yang_check_deviate_must(module, unres, deviate, dev_target)) {
        goto error;
    }
    if (deviate->unique && yang_check_deviate_unique(module, deviate, dev_target)) {
        goto error;
    }
    if (deviate->dflt_size) {
        if (yang_read_deviate_default(module, deviate, dev_target, dflt_check)) {
            goto error;
        }
        if (dev_target->nodetype == LYS_LEAFLIST && deviate->mod == LY_DEVIATE_DEL) {
            /* consolidate the final list in the target after removing items from it */
            llist = (struct lys_node_leaflist *)dev_target;
            for (i = j = 0; j < llist->dflt_size; j++) {
                llist->dflt[i] = llist->dflt[j];
                if (llist->dflt[i]) {
                    i++;
                }
            }
            llist->dflt_size = i + 1;
        }
    }

    if (deviate->max_set && yang_read_deviate_minmax(deviate, dev_target, deviate->max, 1)) {
        goto error;
    }

    if (deviate->min_set && yang_read_deviate_minmax(deviate, dev_target, deviate->min, 0)) {
        goto error;
    }

    if (deviate->units && yang_read_deviate_units(module->ctx, deviate, dev_target)) {
        goto error;
    }

    if ((deviate->flags & LYS_CONFIG_MASK)) {
        /* add and replace are the same in this case */
        /* remove current config value of the target ... */
        dev_target->flags &= ~LYS_CONFIG_MASK;

        /* ... and replace it with the value specified in deviation */
        dev_target->flags |= deviate->flags & LYS_CONFIG_MASK;
    }

    if ((deviate->flags & LYS_MAND_MASK) && yang_check_deviate_mandatory(deviate, dev_target)) {
        goto error;
    }

    if (deviate->type) {
        /* check target node type */
        if (dev_target->nodetype == LYS_LEAF) {
            type = &((struct lys_node_leaf *)dev_target)->type;
        } else if (dev_target->nodetype == LYS_LEAFLIST) {
            type = &((struct lys_node_leaflist *)dev_target)->type;
        } else {
            LOGVAL(LYE_INSTMT, LY_VLOG_NONE, NULL, "type");
            LOGVAL(LYE_SPEC, LY_VLOG_NONE, NULL, "Target node does not allow \"type\" property.");
            goto error;
        }
        /* remove type and initialize it */
        tmp_parent = type->parent;
        lys_type_free(module->ctx, type);
        memcpy(type, deviate->type, sizeof *deviate->type);
        free(deviate->type);
        deviate->type = type;
        deviate->type->parent = tmp_parent;
        if (unres_schema_add_node(module, unres, deviate->type, UNRES_TYPE_DER, dev_target) == -1) {
            goto error;
        }
    }

    return EXIT_SUCCESS;
error:
    if (deviate->type) {
        yang_type_free(module->ctx, deviate->type);
        deviate->type = NULL;
    }
    return EXIT_FAILURE;
}

static int
yang_check_deviation(struct lys_module *module, struct unres_schema *unres, struct lys_deviation *dev)
{
    int rc;
    uint i;
    struct lys_node *dev_target = NULL, *parent;
    struct ly_set *dflt_check = ly_set_new();
    unsigned int u;
    const char *value, *target_name;
    struct lys_node_leaflist *llist;
    struct lys_node_leaf *leaf;
    struct unres_schema tmp_unres;
    struct lys_module *mod;

    /* resolve target node */
    rc = resolve_augment_schema_nodeid(dev->target_name, NULL, module, 1, (const struct lys_node **)&dev_target);
    if (rc || !dev_target) {
        LOGVAL(LYE_INARG, LY_VLOG_NONE, NULL, dev->target_name, "deviation");
        goto error;
    }
    if (dev_target->module == lys_main_module(module)) {
        LOGVAL(LYE_INARG, LY_VLOG_NONE, NULL, dev->target_name, "deviation");
        LOGVAL(LYE_SPEC, LY_VLOG_NONE, NULL, "Deviating own module is not allowed.");
        goto error;
    }

    if (!dflt_check) {
        LOGMEM;
        goto error;
    }

    if (dev->deviate[0].mod == LY_DEVIATE_NO) {
        /* you cannot remove a key leaf */
        if ((dev_target->nodetype == LYS_LEAF) && dev_target->parent && (dev_target->parent->nodetype == LYS_LIST)) {
            for (i = 0; i < ((struct lys_node_list *)dev_target->parent)->keys_size; ++i) {
                if (((struct lys_node_list *)dev_target->parent)->keys[i] == (struct lys_node_leaf *)dev_target) {
                    LOGVAL(LYE_INARG, LY_VLOG_NONE, NULL, "not-supported", "deviation");
                    LOGVAL(LYE_SPEC, LY_VLOG_NONE, NULL, "\"not-supported\" deviation cannot remove a list key.");
                    return EXIT_FAILURE;
                }
            }
        }
        /* unlink and store the original node */
        lys_node_unlink(dev_target);
        dev->orig_node = dev_target;
    } else {
        /* store a shallow copy of the original node */
        memset(&tmp_unres, 0, sizeof tmp_unres);
        dev->orig_node = lys_node_dup(dev_target->module, NULL, dev_target, 0, &tmp_unres, 1);
        /* just to be safe */
        if (tmp_unres.count) {
            LOGINT;
            goto error;
        }
    }

    for (i = 0; i < dev->deviate_size; ++i) {
        if (yang_check_deviate(module, unres, &dev->deviate[i], dev_target, dflt_check)) {
            yang_free_deviate(module->ctx, dev, i + 1);
            dev->deviate_size = i+1;
            goto error;  // missing free unresolve type in deviate
        }
    }
    /* now check whether default value, if any, matches the type */
    for (u = 0; u < dflt_check->number; ++u) {
        value = NULL;
        rc = EXIT_SUCCESS;
        if (dflt_check->set.s[u]->nodetype == LYS_LEAF) {
            leaf = (struct lys_node_leaf *)dflt_check->set.s[u];
            target_name = leaf->name;
            value = leaf->dflt;
            rc = unres_schema_add_node(module, unres, &leaf->type, UNRES_TYPE_DFLT, (struct lys_node *)(&leaf->dflt));
        } else { /* LYS_LEAFLIST */
            llist = (struct lys_node_leaflist *)dflt_check->set.s[u];
            target_name = llist->name;
            for (i = 0; i < llist->dflt_size; i++) {
                rc = unres_schema_add_node(module, unres, &llist->type, UNRES_TYPE_DFLT,
                                           (struct lys_node *)(&llist->dflt[i]));
                if (rc == -1) {
                    value = llist->dflt[i];
                    break;
                }
            }
        }
        if (rc == -1) {
            LOGVAL(LYE_INARG, LY_VLOG_NONE, NULL, value, "default");
            LOGVAL(LYE_SPEC, LY_VLOG_NONE, NULL,
                   "The default value \"%s\" of the deviated node \"%s\"no longer matches its type.",
                   target_name);
            goto error;
        }
    }
    ly_set_free(dflt_check);

    /* mark all the affected modules as deviated and implemented*/
    for(parent = dev_target; parent; parent = lys_parent(parent)) {
        mod = lys_node_module(parent);
        if (module != mod) {
        mod->deviated = 1;
        lys_set_implemented(mod);
    }
}

    return EXIT_SUCCESS;
error:
    ly_set_free(dflt_check);
    return EXIT_FAILURE;
}

static int
yang_check_sub_module(struct lys_module *module, struct unres_schema *unres, struct lys_node *node)
{
    uint i, erase_identities = 1, erase_nodes = 1, aug_size, dev_size = 0;

    aug_size = module->augment_size;
    module->augment_size = 0;
    dev_size = module->deviation_size;
    module->deviation_size = 0;

    if (yang_check_typedef(module, NULL, unres)) {
        goto error;
    }

    /* check features */
    for (i = 0; i < module->features_size; ++i) {
        if (yang_check_iffeatures(module, NULL, &module->features[i], FEATURE_KEYWORD, unres)) {
            goto error;
        }
        /* check for circular dependencies */
        if (module->features[i].iffeature_size && (unres_schema_add_node(module, unres, &module->features[i], UNRES_FEATURE, NULL) == -1)) {
            goto error;
        }
    }
    erase_identities = 0;
    if (yang_check_identities(module, unres)) {
        goto error;
    }
    erase_nodes = 0;
    if (yang_check_nodes(module, NULL, node, CONFIG_INHERIT_ENABLE, unres)) {
        goto error;
    }

    /* check deviation */
    for (i = 0; i < dev_size; ++i) {
        module->deviation_size++;
        if (yang_check_deviation(module, unres, &module->deviation[i])) {
            goto error;
        }
    }

    /* check augments */
    for (i = 0; i < aug_size; ++i) {
        module->augment_size++;
        if (yang_check_augment(module, &module->augment[i], CONFIG_INHERIT_ENABLE, unres)) {
            goto error;
        }
        if (unres_schema_add_node(module, unres, &module->augment[i], UNRES_AUGMENT, NULL) == -1) {
            goto error;
        }
    }

    return EXIT_SUCCESS;
error:
    if (erase_identities) {
        yang_free_ident_base(module->ident, 0, module->ident_size);
    }
    if (erase_nodes) {
        yang_free_nodes(module->ctx, node);
    }
    for (i = module->augment_size; i < aug_size; ++i) {
        yang_free_augment(module->ctx, &module->augment[i]);
    }
    for (i = module->deviation_size; i < dev_size; ++i) {
        yang_free_deviate(module->ctx, &module->deviation[i], 0);
        free(module->deviation[i].deviate);
    }
    return EXIT_FAILURE;
}<|MERGE_RESOLUTION|>--- conflicted
+++ resolved
@@ -25,7 +25,7 @@
 static void free_yang_common(struct lys_module *module, struct lys_node *node);
 static int yang_check_nodes(struct lys_module *module, struct lys_node *parent, struct lys_node *nodes,
                             int config_opt, struct unres_schema *unres);
-void lys_iffeature_free(struct lys_iffeature *iffeature, uint8_t iffeature_size);
+void lys_iffeature_free(struct ly_ctx *ctx, struct lys_iffeature *iffeature, uint8_t iffeature_size);
 
 static int
 yang_check_string(struct lys_module *module, const char **target, char *what,
@@ -768,14 +768,9 @@
             }
 
             /* copy fraction-digits specification from parent type for easier internal use */
-<<<<<<< HEAD
-            if (typ->type->der->type.der) {
-                typ->type->info.dec64.dig = typ->type->der->type.info.dec64.dig;
-=======
             if (type->der->type.der) {
                 type->info.dec64.dig = type->der->type.info.dec64.dig;
                 type->info.dec64.div = type->der->type.info.dec64.div;
->>>>>>> d2a9e82d
             }
             if (type->info.dec64.range && lyp_check_length_range(type->info.dec64.range->expr, type)) {
                 LOGVAL(LYE_INARG, LY_VLOG_NONE, NULL, type->info.dec64.range->expr, "range");
@@ -1446,167 +1441,8 @@
         memset(deviate + dev->deviate_size, 0, LY_YANG_ARRAY_SIZE * sizeof *deviate);
         dev->deviate = deviate;
     }
-<<<<<<< HEAD
-
-    ret->type.parent = ret;
-    ret->name = lydict_insert_zc(module->ctx, value);
-    ret->module = module;
-    return ret;
-}
-
-void *
-yang_read_refine(struct lys_module *module, struct lys_node_uses *uses, char *value)
-{
-    struct lys_refine *rfn;
-
-    rfn = &uses->refine[uses->refine_size];
-    uses->refine_size++;
-    rfn->target_name = transform_schema2json(module, value);
-    free(value);
-    if (!rfn->target_name) {
-        return NULL;
-    }
-    return rfn;
-}
-
-void *
-yang_read_augment(struct lys_module *module, struct lys_node *parent, char *value)
-{
-    struct lys_node_augment *aug;
-
-    if (parent) {
-        aug = &((struct lys_node_uses *)parent)->augment[((struct lys_node_uses *)parent)->augment_size];
-    } else {
-        aug = &module->augment[module->augment_size];
-    }
-    aug->nodetype = LYS_AUGMENT;
-    aug->target_name = transform_schema2json(module, value);
-    free(value);
-    if (!aug->target_name) {
-        return NULL;
-    }
-    aug->parent = parent;
-    aug->module = module;
-    if (parent) {
-        ((struct lys_node_uses *)parent)->augment_size++;
-    } else {
-        module->augment_size++;
-    }
-    return aug;
-}
-
-void *
-yang_read_deviation(struct lys_module *module, char *value)
-{
-    struct lys_node *dev_target = NULL;
-    struct lys_deviation *dev;
-    struct type_deviation *deviation = NULL;
-    int rc;
-
-    dev = &module->deviation[module->deviation_size];
-    dev->target_name = transform_schema2json(module, value);
-    free(value);
-    if (!dev->target_name) {
-        goto error;
-    }
-
-    deviation = calloc(1, sizeof *deviation);
-    if (!deviation) {
-        LOGMEM;
-        goto error;
-    }
-
-    /* resolve target node */
-    rc = resolve_augment_schema_nodeid(dev->target_name, NULL, module, 1, (const struct lys_node **)&dev_target);
-    if (rc || !dev_target) {
-        LOGVAL(LYE_INARG, LY_VLOG_NONE, NULL, dev->target_name, "deviation");
-        goto error;
-    }
-    if (dev_target->module == lys_main_module(module)) {
-        LOGVAL(LYE_INARG, LY_VLOG_NONE, NULL, dev->target_name, "deviation");
-        LOGVAL(LYE_SPEC, LY_VLOG_NONE, NULL, "Deviating own module is not allowed.");
-        goto error;
-    }
-
-    /*save pointer to the deviation and deviated target*/
-    deviation->deviation = dev;
-    deviation->target = dev_target;
-
-    deviation->dflt_check = ly_set_new();
-    if (!deviation->dflt_check) {
-        LOGMEM;
-        goto error;
-    }
-
-    return deviation;
-
-error:
-    free(deviation);
-    lydict_remove(module->ctx, dev->target_name);
-    return NULL;
-}
-
-int
-yang_read_deviate_unsupported(struct type_deviation *dev)
-{
-    int i;
-
-    if (dev->deviation->deviate_size) {
-        LOGVAL(LYE_SPEC, LY_VLOG_NONE, NULL, "\"not-supported\" deviation cannot be combined with any other deviation.");
-        return EXIT_FAILURE;
-    }
-    dev->deviation->deviate[dev->deviation->deviate_size].mod = LY_DEVIATE_NO;
-
-    /* you cannot remove a key leaf */
-    if ((dev->target->nodetype == LYS_LEAF) && dev->target->parent && (dev->target->parent->nodetype == LYS_LIST)) {
-        for (i = 0; i < ((struct lys_node_list *)dev->target->parent)->keys_size; ++i) {
-            if (((struct lys_node_list *)dev->target->parent)->keys[i] == (struct lys_node_leaf *)dev->target) {
-                LOGVAL(LYE_INARG, LY_VLOG_NONE, NULL, "not-supported", "deviation");
-                LOGVAL(LYE_SPEC, LY_VLOG_NONE, NULL, "\"not-supported\" deviation cannot remove a list key.");
-                return EXIT_FAILURE;
-            }
-        }
-    }
-
-    /* unlink and store the original node */
-    lys_node_unlink(dev->target);
-    dev->deviation->orig_node = dev->target;
-
-    dev->deviation->deviate_size = 1;
-    return EXIT_SUCCESS;
-}
-
-int
-yang_read_deviate(struct type_deviation *dev, LYS_DEVIATE_TYPE mod)
-{
-    struct unres_schema tmp_unres;
-
-    dev->deviation->deviate[dev->deviation->deviate_size].mod = mod;
-    dev->deviate = &dev->deviation->deviate[dev->deviation->deviate_size];
-    dev->deviation->deviate_size++;
-    dev->trg_must_size = NULL;
-    if (dev->deviation->deviate[0].mod == LY_DEVIATE_NO) {
-        LOGVAL(LYE_INSTMT, LY_VLOG_NONE, NULL, "not-supported");
-        LOGVAL(LYE_SPEC, LY_VLOG_NONE, NULL, "\"not-supported\" deviation cannot be combined with any other deviation.");
-        return EXIT_FAILURE;
-    }
-
-    /* store a shallow copy of the original node */
-    if (!dev->deviation->orig_node) {
-        memset(&tmp_unres, 0, sizeof tmp_unres);
-        dev->deviation->orig_node = lys_node_dup(dev->target->module, NULL, dev->target, &tmp_unres, 1);
-        /* just to be safe */
-        if (tmp_unres.count) {
-            LOGINT;
-            return EXIT_FAILURE;
-        }
-    }
-
-    return EXIT_SUCCESS;
-=======
     dev->deviate[dev->deviate_size].mod = mod;
     return &dev->deviate[dev->deviate_size++];
->>>>>>> d2a9e82d
 }
 
 int
@@ -2900,7 +2736,7 @@
         /* common part */
         lydict_remove(ctx, tmp->name);
         if (!(tmp->nodetype & (LYS_INPUT | LYS_OUTPUT))) {
-            lys_iffeature_free(tmp->iffeature, tmp->iffeature_size);
+            lys_iffeature_free(ctx, tmp->iffeature, tmp->iffeature_size);
             lydict_remove(ctx, tmp->dsc);
             lydict_remove(ctx, tmp->ref);
         }
@@ -2960,7 +2796,7 @@
     lydict_remove(ctx, aug->dsc);
     lydict_remove(ctx, aug->ref);
 
-    lys_iffeature_free(aug->iffeature, aug->iffeature_size);
+    lys_iffeature_free(ctx, aug->iffeature, aug->iffeature_size);
     lys_when_free(ctx, aug->when);
     yang_free_nodes(ctx, aug->child);
 }
@@ -3654,7 +3490,6 @@
 
     for (i = 0; i < size; ++i) {
         uses->augment_size++;
-        uses->augment[i].nacm = uses->nacm;
         if (yang_check_augment(module, &uses->augment[i], config_opt, unres)) {
             goto error;
         }
@@ -3689,10 +3524,7 @@
         node->next = NULL;
         node->child = NULL;
         node->prev = node;
-        if (parent && parent->nodetype != LYS_GROUPING) {
-            node->nacm = parent->nacm;
-        }
-
+        
         if (lys_node_addchild(parent, module->type ? ((struct lys_submodule *)module)->belongsto: module, node)) {
             lys_node_unlink(node);
             node->next = sibling;
@@ -3947,7 +3779,7 @@
     } else {
         /* store a shallow copy of the original node */
         memset(&tmp_unres, 0, sizeof tmp_unres);
-        dev->orig_node = lys_node_dup(dev_target->module, NULL, dev_target, 0, &tmp_unres, 1);
+        dev->orig_node = lys_node_dup(dev_target->module, NULL, dev_target, &tmp_unres, 1);
         /* just to be safe */
         if (tmp_unres.count) {
             LOGINT;
