--- conflicted
+++ resolved
@@ -6655,11 +6655,7 @@
     }
 }
 
-<<<<<<< HEAD
-static int
-=======
 int
->>>>>>> 6df603a2
 resolve_leafref(struct lyd_node_leaf_list *leaf, struct lys_type *type)
 {
     struct unres_data matches;
@@ -6707,87 +6703,8 @@
     if (!leaf || !(leaf->schema->nodetype & (LYS_LEAF | LYS_LEAFLIST))) {
         return NULL;
     }
-
-<<<<<<< HEAD
-    if (leaf->value_type > 0 && (leaf->value_type & LY_DATA_TYPE_MASK) != LY_TYPE_UNION &&
-            (leaf->value_type & LY_DATA_TYPE_MASK) != LY_TYPE_LEAFREF) {
-        /* we can get the type directly from the data node (it was already resolved) */
-        return leaf->value_type & LY_DATA_TYPE_MASK;
-    }
-
-    /* init */
-    type = &((struct lys_node_leaf *)leaf->schema)->type;
-    value = leaf->value;
-    ly_vlog_hide(1);
-
-    /* resolve until we get the real data type */
-    while (1) {
-        /* get the correct data type from schema */
-        switch (type->base) {
-        case LY_TYPE_LEAFREF:
-            type = &type->info.lref.target->type;
-            break; /* continue in while loop */
-        case LY_TYPE_UNION:
-            type_iter = NULL;
-            while ((type_iter = lyp_get_next_union_type(type, type_iter, &f))) {
-                if (type_iter->base == LY_TYPE_LEAFREF) {
-                    if (type_iter->info.lref.req == -1) {
-                        /* target not required, so it always succeeds */
-                        break;
-                    } else {
-                        /* try to resolve leafref */
-                        memset(&((struct lyd_node_leaf_list *)leaf)->value, 0, sizeof leaf->value);
-                        r = resolve_leafref((struct lyd_node_leaf_list *)leaf, type_iter);
-                        /* revert leaf's content affected by resolve_leafref */
-                        ((struct lyd_node_leaf_list *)leaf)->value = value;
-                        if (!r) {
-                            /* success, we can continue with the leafref type */
-                            break;
-                        }
-                    }
-                } else if (type_iter->base == LY_TYPE_INST) {
-                    if (type_iter->info.inst.req == -1) {
-                        /* target not required, so it always succeeds */
-                        return LY_TYPE_INST;
-                    } else {
-                        /* try to resolve instance-identifier */
-                        ly_errno = 0;
-                        node = resolve_instid((struct lyd_node *)leaf, leaf->value_str);
-                        if (!ly_errno && node) {
-                            /* the real type is instance-identifier */
-                            return LY_TYPE_INST;
-                        }
-                    }
-                } else {
-                    r = lyp_parse_value_type((struct lyd_node_leaf_list *)leaf, type_iter, NULL, 1);
-                    /* revert leaf's content affected by resolve_leafref */
-                    ((struct lyd_node_leaf_list *)leaf)->value = value;
-                    if (!r) {
-                        /* we have the real type */
-                        return type_iter->base;
-                    }
-                }
-                f = 0;
-            }
-            /* erase ly_errno and ly_vecode */
-            ly_errno = LY_SUCCESS;
-            ly_vecode = LYVE_SUCCESS;
-
-            if (!type_iter) {
-                LOGERR(LY_EINVAL, "Unable to get type from union \"%s\" with no valid type.", type->parent->name)
-                return LY_TYPE_ERR;
-            }
-            type = type_iter;
-            break;
-        default:
-            /* we have the real type */
-            ly_vlog_hide(0);
-            return type->base;
-        }
-=======
     if (((struct lys_node_leaf *)leaf->schema)->type.base == LY_TYPE_BITS) {
         free(leaf->value.bit);
->>>>>>> 6df603a2
     }
     memset(&leaf->value, 0, sizeof leaf->value);
 
@@ -6804,39 +6721,7 @@
     assert(type->base == LY_TYPE_UNION);
 
     memset(&leaf->value, 0, sizeof leaf->value);
-<<<<<<< HEAD
-    while ((datatype = lyp_get_next_union_type(type, datatype, &f))) {
-        leaf->value_type = datatype->base;
-
-        if (datatype->base == LY_TYPE_LEAFREF) {
-            /* try to resolve leafref */
-            if (!resolve_leafref(leaf, datatype)) {
-                /* success */
-                break;
-            }
-        } else if (datatype->base == LY_TYPE_INST) {
-            /* try to resolve instance-identifier */
-            ly_errno = 0;
-            leaf->value.instance = resolve_instid((struct lyd_node *)leaf, leaf->value_str);
-            if (!ly_errno && (leaf->value.instance || datatype->info.inst.req == -1)) {
-                /* success */
-                break;
-            }
-        } else {
-            if (!lyp_parse_value_type(leaf, datatype, NULL, 1)) {
-                /* success */
-                break;
-            }
-        }
-        f = 0;
-    }
-    /* erase ly_errno and ly_vecode */
-    ly_errno = LY_SUCCESS;
-    ly_vecode = LYVE_SUCCESS;
-
-=======
     datatype = lyp_parse_value(type, &leaf->value_str, NULL, (struct lyd_node *)leaf, leaf, 1, 0);
->>>>>>> 6df603a2
     if (!datatype) {
         /* failure */
         LOGVAL(LYE_INVAL, LY_VLOG_LYD, leaf, (leaf->value_str ? leaf->value_str : ""), leaf->schema->name);
