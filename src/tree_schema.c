--- conflicted
+++ resolved
@@ -1380,11 +1380,7 @@
         case LY_TYPE_LEAFREF:
             if (old->info.lref.path) {
                 new->info.lref.path = lydict_insert(mod->ctx, old->info.lref.path, 0);
-<<<<<<< HEAD
-                if (unres_schema_add_node(mod, unres, new, UNRES_TYPE_LEAFREF, parent) == -1) {
-=======
-                if (!tpdftype && unres_schema_add_node(mod, unres, new, UNRES_TYPE_LEAFREF, parent)) {
->>>>>>> e998ffcc
+                if (!tpdftype && unres_schema_add_node(mod, unres, new, UNRES_TYPE_LEAFREF, parent) == -1) {
                     return -1;
                 }
             }
@@ -1474,12 +1470,8 @@
             new->der = (struct lys_tpdf *)lyxml_dup_elem(mod->ctx, (struct lyxml_elem *)old->der, NULL, 1);
         }
         /* all these unres additions can fail even though they did not before */
-<<<<<<< HEAD
-        if (!new->der || (unres_schema_add_node(mod, unres, new, UNRES_TYPE_DER, parent) == -1)) {
-=======
         if (!new->der || unres_schema_add_node(mod, unres, new,
-                                               tpdftype ? UNRES_TYPE_DER_TPDF : UNRES_TYPE_DER, parent)) {
->>>>>>> e998ffcc
+                                               tpdftype ? UNRES_TYPE_DER_TPDF : UNRES_TYPE_DER, parent) == -1) {
             return -1;
         }
         return EXIT_SUCCESS;
